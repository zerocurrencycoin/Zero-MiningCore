<<<<<<< HEAD
﻿/* 
Copyright 2017 Coin Foundry (coinfoundry.org)
Authors: Oliver Weichhold (oliver@weichhold.com)

Permission is hereby granted, free of charge, to any person obtaining a copy of this software and 
associated documentation files (the "Software"), to deal in the Software without restriction, 
including without limitation the rights to use, copy, modify, merge, publish, distribute, sublicense, 
and/or sell copies of the Software, and to permit persons to whom the Software is furnished to do so, 
subject to the following conditions:

The above copyright notice and this permission notice shall be included in all copies or substantial 
portions of the Software.

THE SOFTWARE IS PROVIDED "AS IS", WITHOUT WARRANTY OF ANY KIND, EXPRESS OR IMPLIED, INCLUDING BUT NOT 
LIMITED TO THE WARRANTIES OF MERCHANTABILITY, FITNESS FOR A PARTICULAR PURPOSE AND NONINFRINGEMENT. 
IN NO EVENT SHALL THE AUTHORS OR COPYRIGHT HOLDERS BE LIABLE FOR ANY CLAIM, DAMAGES OR OTHER LIABILITY, 
WHETHER IN AN ACTION OF CONTRACT, TORT OR OTHERWISE, ARISING FROM, OUT OF OR IN CONNECTION WITH THE 
SOFTWARE OR THE USE OR OTHER DEALINGS IN THE SOFTWARE.
=======
/* 
Copyright 2017 Coin Foundry (coinfoundry.org)
Authors: Oliver Weichhold (oliver@weichhold.com)

Permission is hereby granted, free of charge, to any person obtaining a copy of this software and 
associated documentation files (the "Software"), to deal in the Software without restriction, 
including without limitation the rights to use, copy, modify, merge, publish, distribute, sublicense, 
and/or sell copies of the Software, and to permit persons to whom the Software is furnished to do so, 
subject to the following conditions:

The above copyright notice and this permission notice shall be included in all copies or substantial 
portions of the Software.

THE SOFTWARE IS PROVIDED "AS IS", WITHOUT WARRANTY OF ANY KIND, EXPRESS OR IMPLIED, INCLUDING BUT NOT 
LIMITED TO THE WARRANTIES OF MERCHANTABILITY, FITNESS FOR A PARTICULAR PURPOSE AND NONINFRINGEMENT. 
IN NO EVENT SHALL THE AUTHORS OR COPYRIGHT HOLDERS BE LIABLE FOR ANY CLAIM, DAMAGES OR OTHER LIABILITY, 
WHETHER IN AN ACTION OF CONTRACT, TORT OR OTHERWISE, ARISING FROM, OUT OF OR IN CONNECTION WITH THE 
SOFTWARE OR THE USE OR OTHER DEALINGS IN THE SOFTWARE.
>>>>>>> d692f5cc
*/

using System;
using System.Collections.Concurrent;
using System.Linq;
using System.Linq.Expressions;
using System.Reflection;
using JetBrains.Annotations;

namespace MiningCore.Contracts
{
    public class Contract
    {
        [ContractAnnotation("predicate:false => halt")]
        public static void Requires<TException>(bool predicate, string message = null)
            where TException : Exception, new()
        {
            if (!predicate)
            {
                var constructor = constructors.GetOrAdd(typeof(TException), CreateConstructor);
<<<<<<< HEAD
                throw constructor(new object[] {message});
=======
                throw constructor(new object[] { message });
>>>>>>> d692f5cc
            }
        }

        [ContractAnnotation("parameter:null => halt")]
        public static void RequiresNonNull(object parameter, string paramName)
        {
            if (parameter == null)
                throw new ArgumentNullException(paramName);
        }

        #region Exception Constructors

        private static readonly ConcurrentDictionary<Type, ConstructorDelegate> constructors = new ConcurrentDictionary<Type, ConstructorDelegate>();

        private delegate Exception ConstructorDelegate(object[] parameters);

        private static ConstructorDelegate CreateConstructor(Type type)
        {
            // Get the constructor info for these parameters
<<<<<<< HEAD
            var parameters = new[] {typeof(string)};
=======
            var parameters = new[] { typeof(string) };
>>>>>>> d692f5cc
            var constructorInfo = type.GetTypeInfo().DeclaredConstructors.First(
                x => x.GetParameters().Length == 1 && x.GetParameters().First().ParameterType == typeof(string));
            var paramExpr = Expression.Parameter(typeof(object[]));

            // To feed the constructor with the right parameters, we need to generate an array 
            // of parameters that will be read from the initialize object array argument.
            var constructorParameters = parameters.Select((paramType, index) =>
                // convert the object[index] to the right constructor parameter type.
<<<<<<< HEAD
                Expression.Convert(
                    // read a value from the object[index]
                    Expression.ArrayAccess(
                        paramExpr,
                        Expression.Constant(index)),
                    paramType)).ToArray();
=======
                    Expression.Convert(
                        // read a value from the object[index]
                        Expression.ArrayAccess(
                            paramExpr,
                            Expression.Constant(index)),
                        paramType)).ToArray();
>>>>>>> d692f5cc

            // just call the constructor.
            var body = Expression.New(constructorInfo, constructorParameters);

            var constructor = Expression.Lambda<ConstructorDelegate>(body, paramExpr);
            return constructor.Compile();
        }

        #endregion // Exception Constructors
    }
<<<<<<< HEAD
}
=======
}
>>>>>>> d692f5cc
<|MERGE_RESOLUTION|>--- conflicted
+++ resolved
@@ -1,23 +1,3 @@
-<<<<<<< HEAD
-﻿/* 
-Copyright 2017 Coin Foundry (coinfoundry.org)
-Authors: Oliver Weichhold (oliver@weichhold.com)
-
-Permission is hereby granted, free of charge, to any person obtaining a copy of this software and 
-associated documentation files (the "Software"), to deal in the Software without restriction, 
-including without limitation the rights to use, copy, modify, merge, publish, distribute, sublicense, 
-and/or sell copies of the Software, and to permit persons to whom the Software is furnished to do so, 
-subject to the following conditions:
-
-The above copyright notice and this permission notice shall be included in all copies or substantial 
-portions of the Software.
-
-THE SOFTWARE IS PROVIDED "AS IS", WITHOUT WARRANTY OF ANY KIND, EXPRESS OR IMPLIED, INCLUDING BUT NOT 
-LIMITED TO THE WARRANTIES OF MERCHANTABILITY, FITNESS FOR A PARTICULAR PURPOSE AND NONINFRINGEMENT. 
-IN NO EVENT SHALL THE AUTHORS OR COPYRIGHT HOLDERS BE LIABLE FOR ANY CLAIM, DAMAGES OR OTHER LIABILITY, 
-WHETHER IN AN ACTION OF CONTRACT, TORT OR OTHERWISE, ARISING FROM, OUT OF OR IN CONNECTION WITH THE 
-SOFTWARE OR THE USE OR OTHER DEALINGS IN THE SOFTWARE.
-=======
 /* 
 Copyright 2017 Coin Foundry (coinfoundry.org)
 Authors: Oliver Weichhold (oliver@weichhold.com)
@@ -36,7 +16,6 @@
 IN NO EVENT SHALL THE AUTHORS OR COPYRIGHT HOLDERS BE LIABLE FOR ANY CLAIM, DAMAGES OR OTHER LIABILITY, 
 WHETHER IN AN ACTION OF CONTRACT, TORT OR OTHERWISE, ARISING FROM, OUT OF OR IN CONNECTION WITH THE 
 SOFTWARE OR THE USE OR OTHER DEALINGS IN THE SOFTWARE.
->>>>>>> d692f5cc
 */
 
 using System;
@@ -57,11 +36,7 @@
             if (!predicate)
             {
                 var constructor = constructors.GetOrAdd(typeof(TException), CreateConstructor);
-<<<<<<< HEAD
-                throw constructor(new object[] {message});
-=======
                 throw constructor(new object[] { message });
->>>>>>> d692f5cc
             }
         }
 
@@ -81,11 +56,7 @@
         private static ConstructorDelegate CreateConstructor(Type type)
         {
             // Get the constructor info for these parameters
-<<<<<<< HEAD
-            var parameters = new[] {typeof(string)};
-=======
             var parameters = new[] { typeof(string) };
->>>>>>> d692f5cc
             var constructorInfo = type.GetTypeInfo().DeclaredConstructors.First(
                 x => x.GetParameters().Length == 1 && x.GetParameters().First().ParameterType == typeof(string));
             var paramExpr = Expression.Parameter(typeof(object[]));
@@ -94,21 +65,12 @@
             // of parameters that will be read from the initialize object array argument.
             var constructorParameters = parameters.Select((paramType, index) =>
                 // convert the object[index] to the right constructor parameter type.
-<<<<<<< HEAD
-                Expression.Convert(
-                    // read a value from the object[index]
-                    Expression.ArrayAccess(
-                        paramExpr,
-                        Expression.Constant(index)),
-                    paramType)).ToArray();
-=======
                     Expression.Convert(
                         // read a value from the object[index]
                         Expression.ArrayAccess(
                             paramExpr,
                             Expression.Constant(index)),
                         paramType)).ToArray();
->>>>>>> d692f5cc
 
             // just call the constructor.
             var body = Expression.New(constructorInfo, constructorParameters);
@@ -119,8 +81,4 @@
 
         #endregion // Exception Constructors
     }
-<<<<<<< HEAD
-}
-=======
-}
->>>>>>> d692f5cc
+}