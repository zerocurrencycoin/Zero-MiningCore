--- conflicted
+++ resolved
@@ -1,8 +1,4 @@
-<<<<<<< HEAD
-﻿using System;
-=======
 using System;
->>>>>>> d692f5cc
 using System.Collections.Generic;
 using System.Text;
 using MiningCore.JsonRpc;
@@ -20,8 +16,4 @@
         public JToken Result { get; set; }
         public JsonRpcException Error { get; set; }
     }
-<<<<<<< HEAD
-}
-=======
-}
->>>>>>> d692f5cc
+}