--- conflicted
+++ resolved
@@ -1,602 +1,579 @@
-﻿/*
-Copyright 2017 Coin Foundry (coinfoundry.org)
-Authors: Oliver Weichhold (oliver@weichhold.com)
-
-Permission is hereby granted, free of charge, to any person obtaining a copy of this software and
-associated documentation files (the "Software"), to deal in the Software without restriction,
-including without limitation the rights to use, copy, modify, merge, publish, distribute, sublicense,
-and/or sell copies of the Software, and to permit persons to whom the Software is furnished to do so,
-subject to the following conditions:
-
-The above copyright notice and this permission notice shall be included in all copies or substantial
-portions of the Software.
-
-THE SOFTWARE IS PROVIDED "AS IS", WITHOUT WARRANTY OF ANY KIND, EXPRESS OR IMPLIED, INCLUDING BUT NOT
-LIMITED TO THE WARRANTIES OF MERCHANTABILITY, FITNESS FOR A PARTICULAR PURPOSE AND NONINFRINGEMENT.
-IN NO EVENT SHALL THE AUTHORS OR COPYRIGHT HOLDERS BE LIABLE FOR ANY CLAIM, DAMAGES OR OTHER LIABILITY,
-WHETHER IN AN ACTION OF CONTRACT, TORT OR OTHERWISE, ARISING FROM, OUT OF OR IN CONNECTION WITH THE
-SOFTWARE OR THE USE OR OTHER DEALINGS IN THE SOFTWARE.
-*/
-
-using System;
-using System.Collections.Generic;
-using System.Linq;
-using System.Net;
-using System.Reactive;
-using System.Reactive.Linq;
-using System.Security.Cryptography;
-using System.Text;
-using System.Threading.Tasks;
-using Autofac;
-using MiningCore.Blockchain.Bitcoin;
-using MiningCore.Blockchain.Monero.Configuration;
-using MiningCore.Blockchain.Monero.DaemonRequests;
-using MiningCore.Blockchain.Monero.DaemonResponses;
-using MiningCore.Blockchain.Monero.StratumRequests;
-using MiningCore.Configuration;
-using MiningCore.DaemonInterface;
-using MiningCore.Extensions;
-using MiningCore.Native;
-using MiningCore.Notifications;
-using MiningCore.Stratum;
-using MiningCore.Time;
-using MiningCore.Util;
-using Newtonsoft.Json;
-using NLog;
-using Contract = MiningCore.Contracts.Contract;
-using MC = MiningCore.Blockchain.Monero.MoneroCommands;
-using MWC = MiningCore.Blockchain.Monero.MoneroWalletCommands;
-
-namespace MiningCore.Blockchain.Monero
-{
-    public class MoneroJobManager : JobManagerBase<MoneroJob>
-    {
-        public MoneroJobManager(
-            IComponentContext ctx,
-            NotificationService notificationService,
-            IMasterClock clock) :
-            base(ctx)
-        {
-            Contract.RequiresNonNull(ctx, nameof(ctx));
-            Contract.RequiresNonNull(notificationService, nameof(notificationService));
-            Contract.RequiresNonNull(clock, nameof(clock));
-
-            this.notificationService = notificationService;
-            this.clock = clock;
-
-            using(var rng = RandomNumberGenerator.Create())
-            {
-                instanceId = new byte[MoneroConstants.InstanceIdSize];
-                rng.GetNonZeroBytes(instanceId);
-            }
-        }
-
-        private readonly byte[] instanceId;
-        private DaemonEndpointConfig[] daemonEndpoints;
-        private DaemonClient daemon;
-        private DaemonClient walletDaemon;
-        private readonly NotificationService notificationService;
-        private readonly IMasterClock clock;
-        private MoneroNetworkType networkType;
-        private UInt64 poolAddressBase58Prefix;
-        private DaemonEndpointConfig[] walletDaemonEndpoints;
-
-        protected async Task<bool> UpdateJob(string via = null)
-        {
-            logger.LogInvoke(LogCat);
-
-            try
-            {
-                var response = await GetBlockTemplateAsync();
-
-                // may happen if daemon is currently not connected to peers
-                if (response.Error != null)
-                {
-                    logger.Warn(() => $"[{LogCat}] Unable to update job. Daemon responded with: {response.Error.Message} Code {response.Error.Code}");
-                    return false;
-                }
-
-                var blockTemplate = response.Response;
-                var job = currentJob;
-
-                var isNew = job == null || job.BlockTemplate.Height < blockTemplate.Height;
-
-                if (isNew)
-                {
-                    if (via != null)
-                        logger.Info(() => $"[{LogCat}] Detected new block {blockTemplate.Height} via {via}");
-                    else
-                        logger.Info(() => $"[{LogCat}] Detected new block {blockTemplate.Height}");
-
-                    job = new MoneroJob(blockTemplate, instanceId, NextJobId(), poolConfig, clusterConfig);
-                    job.Init();
-                    currentJob = job;
-
-                    // update stats
-                    BlockchainStats.LastNetworkBlockTime = clock.Now;
-                    BlockchainStats.BlockHeight = job.BlockTemplate.Height;
-                    BlockchainStats.NetworkDifficulty = job.BlockTemplate.Difficulty;
-                }
-
-                return isNew;
-            }
-
-            catch(Exception ex)
-            {
-                logger.Error(ex, () => $"[{LogCat}] Error during {nameof(UpdateJob)}");
-            }
-
-            return false;
-        }
-
-        private async Task<DaemonResponse<GetBlockTemplateResponse>> GetBlockTemplateAsync()
-        {
-            logger.LogInvoke(LogCat);
-
-            var request = new GetBlockTemplateRequest
-            {
-                WalletAddress = poolConfig.Address,
-                ReserveSize = MoneroConstants.ReserveSize
-            };
-
-            return await daemon.ExecuteCmdAnyAsync<GetBlockTemplateResponse>(MC.GetBlockTemplate, request);
-        }
-
-        private async Task ShowDaemonSyncProgressAsync()
-        {
-            var infos = await daemon.ExecuteCmdAllAsync<GetInfoResponse>(MC.GetInfo);
-            var firstValidResponse = infos.FirstOrDefault(x => x.Error == null && x.Response != null)?.Response;
-
-            if (firstValidResponse != null)
-            {
-                var lowestHeight = infos.Where(x => x.Error == null && x.Response != null)
-                    .Min(x => x.Response.Height);
-
-                var totalBlocks = firstValidResponse.TargetHeight;
-                var percent = (double) lowestHeight / totalBlocks * 100;
-
-                logger.Info(() => $"[{LogCat}] Daemons have downloaded {percent:0.00}% of blockchain from {firstValidResponse.OutgoingConnectionsCount} peers");
-            }
-        }
-
-        private async Task UpdateNetworkStatsAsync()
-        {
-            logger.LogInvoke(LogCat);
-
-            var infoResponse = await daemon.ExecuteCmdAnyAsync(MC.GetInfo);
-
-            if (infoResponse.Error != null)
-                logger.Warn(() => $"[{LogCat}] Error(s) refreshing network stats: {infoResponse.Error.Message} (Code {infoResponse.Error.Code})");
-
-            var info = infoResponse.Response.ToObject<GetInfoResponse>();
-
-            BlockchainStats.BlockHeight = (int)info.Height;
-            BlockchainStats.NetworkDifficulty = info.Difficulty;
-            BlockchainStats.NetworkHashrate = info.Target > 0 ? (double)info.Difficulty / info.Target : 0;
-            BlockchainStats.ConnectedPeers = info.OutgoingConnectionsCount + info.IncomingConnectionsCount;
-        }
-
-        private async Task<bool> SubmitBlockAsync(Share share, string blobHex, string blobHash)
-        {
-            var response = await daemon.ExecuteCmdAnyAsync<SubmitResponse>(MC.SubmitBlock, new[] { blobHex });
-
-            if (response.Error != null || response?.Response?.Status != "OK")
-            {
-                var error = response.Error?.Message ?? response.Response?.Status;
-
-                logger.Warn(() => $"[{LogCat}] Block {share.BlockHeight} [{blobHash.Substring(0, 6)}] submission failed with: {error}");
-<<<<<<< HEAD
-                notificationService.NotifyAdmin("Block submission failed", $"Pool {poolConfig.Id} {(!string.IsNullOrEmpty(share.Source) ? $"[{share.Source.ToUpper()}]" : string.Empty)}failed to submit block {share.BlockHeight}: {error}");
-=======
-                notificationService.NotifyAdmin("Block submission failed", $"Block {share.BlockHeight} submission failed with: {error}");
->>>>>>> d2ad2887
-
-                return false;
-            }
-
-            return true;
-        }
-
-        #region API-Surface
-
-        public IObservable<Unit> Blocks { get; private set; }
-
-        public override void Configure(PoolConfig poolConfig, ClusterConfig clusterConfig)
-        {
-            Contract.RequiresNonNull(poolConfig, nameof(poolConfig));
-            Contract.RequiresNonNull(clusterConfig, nameof(clusterConfig));
-
-            logger = LogUtil.GetPoolScopedLogger(typeof(JobManagerBase<MoneroJob>), poolConfig);
-            this.poolConfig = poolConfig;
-            this.clusterConfig = clusterConfig;
-
-            // extract standard daemon endpoints
-            daemonEndpoints = poolConfig.Daemons
-                .Where(x => string.IsNullOrEmpty(x.Category))
-                .Select(x =>
-                {
-                    if (string.IsNullOrEmpty(x.HttpPath))
-                        x.HttpPath = MoneroConstants.DaemonRpcLocation;
-
-<<<<<<< HEAD
-                    return x;
-                })
-                .ToArray();
-
-            if (clusterConfig.PaymentProcessing?.Enabled == true && poolConfig.PaymentProcessing?.Enabled == true)
-            {
-                // extract wallet daemon endpoints
-                walletDaemonEndpoints = poolConfig.Daemons
-                    .Where(x => x.Category?.ToLower() == MoneroConstants.WalletDaemonCategory)
-                    .Select(x =>
-                    {
-                        if (string.IsNullOrEmpty(x.HttpPath))
-                            x.HttpPath = MoneroConstants.DaemonRpcLocation;
-
-                        return x;
-                    })
-                    .ToArray();
-
-=======
-            if (clusterConfig.PaymentProcessing?.Enabled == true && poolConfig.PaymentProcessing?.Enabled == true)
-            {
-                // extract wallet daemon endpoints
-                walletDaemonEndpoints = poolConfig.Daemons
-                    .Where(x => x.Category?.ToLower() == MoneroConstants.WalletDaemonCategory)
-                    .ToArray();
-
->>>>>>> d2ad2887
-                if (walletDaemonEndpoints.Length == 0)
-                    logger.ThrowLogPoolStartupException("Wallet-RPC daemon is not configured (Daemon configuration for monero-pools require an additional entry of category \'wallet' pointing to the wallet daemon)", LogCat);
-            }
-
-            ConfigureDaemons();
-        }
-
-        public bool ValidateAddress(string address)
-        {
-            Contract.Requires<ArgumentException>(!string.IsNullOrEmpty(address), $"{nameof(address)} must not be empty");
-
-            var addressPrefix = LibCryptonote.DecodeAddress(address);
-            var addressIntegratedPrefix = LibCryptonote.DecodeIntegratedAddress(address);
-
-            switch (networkType)
-            {
-                case MoneroNetworkType.Main:
-                    if (addressPrefix != MoneroConstants.AddressPrefix[poolConfig.Coin.Type] &&
-                        addressIntegratedPrefix != MoneroConstants.AddressPrefixIntegrated[poolConfig.Coin.Type])
-                        return false;
-                    break;
-
-                case MoneroNetworkType.Test:
-                    if (addressPrefix != MoneroConstants.AddressPrefixTestnet[poolConfig.Coin.Type] &&
-                        addressIntegratedPrefix != MoneroConstants.AddressPrefixIntegratedTestnet[poolConfig.Coin.Type])
-                        return false;
-                    break;
-            }
-
-            return true;
-        }
-
-        public BlockchainStats BlockchainStats { get; } = new BlockchainStats();
-
-        public void PrepareWorkerJob(MoneroWorkerJob workerJob, out string blob, out string target)
-        {
-            blob = null;
-            target = null;
-
-            var job = currentJob;
-
-            if (job != null)
-            {
-                lock(job)
-                {
-                    job.PrepareWorkerJob(workerJob, out blob, out target);
-                }
-            }
-        }
-
-        public async Task<Share> SubmitShareAsync(StratumClient worker,
-            MoneroSubmitShareRequest request, MoneroWorkerJob workerJob, double stratumDifficultyBase)
-        {
-            Contract.RequiresNonNull(worker, nameof(worker));
-            Contract.RequiresNonNull(request, nameof(request));
-
-            logger.LogInvoke(LogCat, new[] { worker.ConnectionId });
-            var context = worker.GetContextAs<MoneroWorkerContext>();
-
-            var job = currentJob;
-            if (workerJob.Height != job?.BlockTemplate.Height)
-                throw new StratumException(StratumError.MinusOne, "block expired");
-
-            // validate & process
-            var (share, blobHex, blobHash) = job.ProcessShare(request.Nonce, workerJob.ExtraNonce, request.Hash, worker);
-
-            // enrich share with common data
-            share.PoolId = poolConfig.Id;
-            share.IpAddress = worker.RemoteEndpoint.Address.ToString();
-            share.Miner = context.MinerName;
-            share.Worker = context.WorkerName;
-            share.PayoutInfo = context.PaymentId;
-            share.UserAgent = context.UserAgent;
-            share.Source = clusterConfig.ClusterName;
-            share.NetworkDifficulty = job.BlockTemplate.Difficulty;
-            share.Created = clock.Now;
-
-            // if block candidate, submit & check if accepted by network
-            if (share.IsBlockCandidate)
-            {
-                logger.Info(() => $"[{LogCat}] Submitting block {share.BlockHeight} [{blobHash.Substring(0, 6)}]");
-
-                share.IsBlockCandidate = await SubmitBlockAsync(share, blobHex, blobHash);
-
-                if (share.IsBlockCandidate)
-                {
-                    logger.Info(() => $"[{LogCat}] Daemon accepted block {share.BlockHeight} [{blobHash.Substring(0, 6)}] submitted by {context.MinerName}");
-
-<<<<<<< HEAD
-                    blockSubmissionSubject.OnNext(Unit.Default);
-
-=======
->>>>>>> d2ad2887
-                    share.TransactionConfirmationData = blobHash;
-                }
-
-                else
-                {
-                    // clear fields that no longer apply
-                    share.TransactionConfirmationData = null;
-                }
-            }
-
-            return share;
-        }
-
-        #endregion // API-Surface
-
-        #region Overrides
-
-        protected override string LogCat => "Monero Job Manager";
-
-        protected override void ConfigureDaemons()
-        {
-            var jsonSerializerSettings = ctx.Resolve<JsonSerializerSettings>();
-
-            daemon = new DaemonClient(jsonSerializerSettings);
-            daemon.Configure(daemonEndpoints);
-
-            if (clusterConfig.PaymentProcessing?.Enabled == true && poolConfig.PaymentProcessing?.Enabled == true)
-            {
-                // also setup wallet daemon
-                walletDaemon = new DaemonClient(jsonSerializerSettings);
-<<<<<<< HEAD
-                walletDaemon.Configure(walletDaemonEndpoints);
-=======
-                walletDaemon.Configure(walletDaemonEndpoints, MoneroConstants.DaemonRpcLocation);
->>>>>>> d2ad2887
-            }
-        }
-
-        protected override async Task<bool> AreDaemonsHealthyAsync()
-        {
-            // test daemons
-            var responses = await daemon.ExecuteCmdAllAsync<GetInfoResponse>(MC.GetInfo);
-
-            if (responses.Where(x => x.Error?.InnerException?.GetType() == typeof(DaemonClientException))
-                .Select(x => (DaemonClientException) x.Error.InnerException)
-                .Any(x => x.Code == HttpStatusCode.Unauthorized))
-                logger.ThrowLogPoolStartupException($"Daemon reports invalid credentials", LogCat);
-
-            if (!responses.All(x => x.Error == null))
-                return false;
-
-            if (clusterConfig.PaymentProcessing?.Enabled == true && poolConfig.PaymentProcessing?.Enabled == true)
-            {
-                // test wallet daemons
-                var responses2 = await walletDaemon.ExecuteCmdAllAsync<object>(MWC.GetAddress);
-
-                if (responses2.Where(x => x.Error?.InnerException?.GetType() == typeof(DaemonClientException))
-                    .Select(x => (DaemonClientException) x.Error.InnerException)
-                    .Any(x => x.Code == HttpStatusCode.Unauthorized))
-                    logger.ThrowLogPoolStartupException($"Wallet-Daemon reports invalid credentials", LogCat);
-
-                return responses2.All(x => x.Error == null);
-            }
-
-            return true;
-        }
-
-        protected override async Task<bool> AreDaemonsConnectedAsync()
-        {
-            var response = await daemon.ExecuteCmdAnyAsync<GetInfoResponse>(MC.GetInfo);
-
-            return response.Error == null && response.Response != null &&
-                (response.Response.OutgoingConnectionsCount + response.Response.IncomingConnectionsCount) > 0;
-        }
-
-        protected override async Task EnsureDaemonsSynchedAsync()
-        {
-            var syncPendingNotificationShown = false;
-
-            while(true)
-            {
-                var request = new GetBlockTemplateRequest
-                {
-                    WalletAddress = poolConfig.Address,
-                    ReserveSize = MoneroConstants.ReserveSize
-                };
-
-                var responses = await daemon.ExecuteCmdAllAsync<GetBlockTemplateResponse>(
-                    MC.GetBlockTemplate, request);
-
-                var isSynched = responses.All(x => x.Error == null || x.Error.Code != -9);
-
-                if (isSynched)
-                {
-                    logger.Info(() => $"[{LogCat}] All daemons synched with blockchain");
-                    break;
-                }
-
-                if (!syncPendingNotificationShown)
-                {
-                    logger.Info(() => $"[{LogCat}] Daemons still syncing with network. Manager will be started once synced");
-                    syncPendingNotificationShown = true;
-                }
-
-                await ShowDaemonSyncProgressAsync();
-
-                // delay retry by 5s
-                await Task.Delay(5000);
-            }
-        }
-
-        protected override async Task PostStartInitAsync()
-        {
-            var infoResponse = await daemon.ExecuteCmdAnyAsync(MC.GetInfo);
-
-            if (infoResponse.Error != null)
-                logger.ThrowLogPoolStartupException($"Init RPC failed: {infoResponse.Error.Message} (Code {infoResponse.Error.Code})", LogCat);
-
-            if (clusterConfig.PaymentProcessing?.Enabled == true && poolConfig.PaymentProcessing?.Enabled == true)
-            {
-                var addressResponse = await walletDaemon.ExecuteCmdAnyAsync<GetAddressResponse>(MWC.GetAddress);
-
-                // ensure pool owns wallet
-                if (clusterConfig.PaymentProcessing?.Enabled == true && addressResponse.Response?.Address != poolConfig.Address)
-                    logger.ThrowLogPoolStartupException($"Wallet-Daemon does not own pool-address '{poolConfig.Address}'", LogCat);
-            }
-
-            var info = infoResponse.Response.ToObject<GetInfoResponse>();
-
-            // chain detection
-            networkType = info.IsTestnet ? MoneroNetworkType.Test : MoneroNetworkType.Main;
-
-            // address validation
-            poolAddressBase58Prefix = LibCryptonote.DecodeAddress(poolConfig.Address);
-            if (poolAddressBase58Prefix == 0)
-                logger.ThrowLogPoolStartupException("Unable to decode pool-address", LogCat);
-
-            switch(networkType)
-            {
-                case MoneroNetworkType.Main:
-                    if(poolAddressBase58Prefix != MoneroConstants.AddressPrefix[poolConfig.Coin.Type])
-                        logger.ThrowLogPoolStartupException($"Invalid pool address prefix. Expected {MoneroConstants.AddressPrefix[poolConfig.Coin.Type]}, got {poolAddressBase58Prefix}", LogCat);
-                    break;
-
-                case MoneroNetworkType.Test:
-                    if (poolAddressBase58Prefix != MoneroConstants.AddressPrefixTestnet[poolConfig.Coin.Type])
-                        logger.ThrowLogPoolStartupException($"Invalid pool address prefix. Expected {MoneroConstants.AddressPrefix[poolConfig.Coin.Type]}, got {poolAddressBase58Prefix}", LogCat);
-                    break;
-            }
-
-            if (clusterConfig.PaymentProcessing?.Enabled == true && poolConfig.PaymentProcessing?.Enabled == true)
-                ConfigureRewards();
-
-            // update stats
-            BlockchainStats.RewardType = "POW";
-            BlockchainStats.NetworkType = networkType.ToString();
-
-            await UpdateNetworkStatsAsync();
-
-            SetupJobUpdates();
-        }
-
-        private void ConfigureRewards()
-        {
-            // Donation to MiningCore development
-            if (networkType == MoneroNetworkType.Main &&
-                DevDonation.Addresses.TryGetValue(poolConfig.Coin.Type, out var address))
-            {
-                poolConfig.RewardRecipients = poolConfig.RewardRecipients.Concat(new[]
-                {
-                    new RewardRecipient
-                    {
-                        Address = address,
-                        Percentage = DevDonation.Percent
-                    }
-                }).ToArray();
-            }
-        }
-
-        protected virtual void SetupJobUpdates()
-        {
-	        if (poolConfig.EnableInternalStratum == false)
-		        return;
-
-            var blockSubmission = blockSubmissionSubject.Synchronize();
-            var pollTimerRestart = blockSubmissionSubject.Synchronize();
-
-            var triggers = new List<IObservable<string>>
-            {
-                blockSubmission.Select(x=> "Block-submission")
-            };
-
-            // collect ports
-            var zmq = poolConfig.Daemons
-                .Where(x => !string.IsNullOrEmpty(x.Extra.SafeExtensionDataAs<MoneroDaemonEndpointConfigExtra>()?.ZmqBlockNotifySocket))
-                .ToDictionary(x => x, x =>
-                {
-                    var extra = x.Extra.SafeExtensionDataAs<MoneroDaemonEndpointConfigExtra>();
-                    var topic = !string.IsNullOrEmpty(extra.ZmqBlockNotifyTopic.Trim()) ?
-                        extra.ZmqBlockNotifyTopic.Trim() : BitcoinConstants.ZmqPublisherTopicBlockHash;
-
-                    return (Socket: extra.ZmqBlockNotifySocket, Topic: topic);
-                });
-
-            if (zmq.Count > 0)
-            {
-                logger.Info(() => $"[{LogCat}] Subscribing to ZMQ push-updates from {string.Join(", ", zmq.Values)}");
-
-                var blockNotify = daemon.ZmqSubscribe(zmq, 2)
-                    .Select(frames =>
-                    {
-                        // We just take the second frame's raw data and turn it into a hex string.
-                        // If that string changes, we got an update (DistinctUntilChanged)
-                        var result = frames[1].ToHexString();
-                        frames.Dispose();
-                        return result;
-                    })
-                    .DistinctUntilChanged()
-                    .Select(_ => "ZMQ pub/sub")
-                    .Publish()
-                    .RefCount();
-
-                pollTimerRestart = Observable.Merge(
-                        blockSubmission,
-                        blockNotify.Select(_ => Unit.Default))
-                    .Publish()
-                    .RefCount();
-
-                triggers.Add(blockNotify);
-            }
-
-            if (poolConfig.BlockRefreshInterval > 0)
-            {
-                // periodically update block-template
-                triggers.Add(Observable.Timer(TimeSpan.FromMilliseconds(poolConfig.BlockRefreshInterval))
-                    .TakeUntil(pollTimerRestart)
-                    .Select(_ => "RPC polling")
-                    .Repeat());
-            }
-
-            else
-            {
-                // get initial blocktemplate
-                triggers.Add(Observable.Interval(TimeSpan.FromMilliseconds(1000))
-                    .Select(_ => "Initial template")
-                    .TakeWhile(_=> !hasInitialBlockTemplate));
-            }
-
-            Blocks = Observable.Merge(triggers)
-                .Select(via => Observable.FromAsync(() => UpdateJob(via)))
-                .Concat()
-                .Where(isNew => isNew)
-                .Do(_=> hasInitialBlockTemplate = true)
-                .Select(_ => Unit.Default)
-                .Publish()
-                .RefCount();
-        }
-
-        #endregion // Overrides
-    }
-}+﻿/*
+Copyright 2017 Coin Foundry (coinfoundry.org)
+Authors: Oliver Weichhold (oliver@weichhold.com)
+
+Permission is hereby granted, free of charge, to any person obtaining a copy of this software and
+associated documentation files (the "Software"), to deal in the Software without restriction,
+including without limitation the rights to use, copy, modify, merge, publish, distribute, sublicense,
+and/or sell copies of the Software, and to permit persons to whom the Software is furnished to do so,
+subject to the following conditions:
+
+The above copyright notice and this permission notice shall be included in all copies or substantial
+portions of the Software.
+
+THE SOFTWARE IS PROVIDED "AS IS", WITHOUT WARRANTY OF ANY KIND, EXPRESS OR IMPLIED, INCLUDING BUT NOT
+LIMITED TO THE WARRANTIES OF MERCHANTABILITY, FITNESS FOR A PARTICULAR PURPOSE AND NONINFRINGEMENT.
+IN NO EVENT SHALL THE AUTHORS OR COPYRIGHT HOLDERS BE LIABLE FOR ANY CLAIM, DAMAGES OR OTHER LIABILITY,
+WHETHER IN AN ACTION OF CONTRACT, TORT OR OTHERWISE, ARISING FROM, OUT OF OR IN CONNECTION WITH THE
+SOFTWARE OR THE USE OR OTHER DEALINGS IN THE SOFTWARE.
+*/
+
+using System;
+using System.Collections.Generic;
+using System.Linq;
+using System.Net;
+using System.Reactive;
+using System.Reactive.Linq;
+using System.Security.Cryptography;
+using System.Text;
+using System.Threading.Tasks;
+using Autofac;
+using MiningCore.Blockchain.Bitcoin;
+using MiningCore.Blockchain.Monero.Configuration;
+using MiningCore.Blockchain.Monero.DaemonRequests;
+using MiningCore.Blockchain.Monero.DaemonResponses;
+using MiningCore.Blockchain.Monero.StratumRequests;
+using MiningCore.Configuration;
+using MiningCore.DaemonInterface;
+using MiningCore.Extensions;
+using MiningCore.Native;
+using MiningCore.Notifications;
+using MiningCore.Stratum;
+using MiningCore.Time;
+using MiningCore.Util;
+using Newtonsoft.Json;
+using NLog;
+using Contract = MiningCore.Contracts.Contract;
+using MC = MiningCore.Blockchain.Monero.MoneroCommands;
+using MWC = MiningCore.Blockchain.Monero.MoneroWalletCommands;
+
+namespace MiningCore.Blockchain.Monero
+{
+    public class MoneroJobManager : JobManagerBase<MoneroJob>
+    {
+        public MoneroJobManager(
+            IComponentContext ctx,
+            NotificationService notificationService,
+            IMasterClock clock) :
+            base(ctx)
+        {
+            Contract.RequiresNonNull(ctx, nameof(ctx));
+            Contract.RequiresNonNull(notificationService, nameof(notificationService));
+            Contract.RequiresNonNull(clock, nameof(clock));
+
+            this.notificationService = notificationService;
+            this.clock = clock;
+
+            using(var rng = RandomNumberGenerator.Create())
+            {
+                instanceId = new byte[MoneroConstants.InstanceIdSize];
+                rng.GetNonZeroBytes(instanceId);
+            }
+        }
+
+        private readonly byte[] instanceId;
+        private DaemonEndpointConfig[] daemonEndpoints;
+        private DaemonClient daemon;
+        private DaemonClient walletDaemon;
+        private readonly NotificationService notificationService;
+        private readonly IMasterClock clock;
+        private MoneroNetworkType networkType;
+        private UInt64 poolAddressBase58Prefix;
+        private DaemonEndpointConfig[] walletDaemonEndpoints;
+
+        protected async Task<bool> UpdateJob(string via = null)
+        {
+            logger.LogInvoke(LogCat);
+
+            try
+            {
+                var response = await GetBlockTemplateAsync();
+
+                // may happen if daemon is currently not connected to peers
+                if (response.Error != null)
+                {
+                    logger.Warn(() => $"[{LogCat}] Unable to update job. Daemon responded with: {response.Error.Message} Code {response.Error.Code}");
+                    return false;
+                }
+
+                var blockTemplate = response.Response;
+                var job = currentJob;
+
+                var isNew = job == null || job.BlockTemplate.Height < blockTemplate.Height;
+
+                if (isNew)
+                {
+                    if (via != null)
+                        logger.Info(() => $"[{LogCat}] Detected new block {blockTemplate.Height} via {via}");
+                    else
+                        logger.Info(() => $"[{LogCat}] Detected new block {blockTemplate.Height}");
+
+                    job = new MoneroJob(blockTemplate, instanceId, NextJobId(), poolConfig, clusterConfig);
+                    job.Init();
+                    currentJob = job;
+
+                    // update stats
+                    BlockchainStats.LastNetworkBlockTime = clock.Now;
+                    BlockchainStats.BlockHeight = job.BlockTemplate.Height;
+                    BlockchainStats.NetworkDifficulty = job.BlockTemplate.Difficulty;
+                }
+
+                return isNew;
+            }
+
+            catch(Exception ex)
+            {
+                logger.Error(ex, () => $"[{LogCat}] Error during {nameof(UpdateJob)}");
+            }
+
+            return false;
+        }
+
+        private async Task<DaemonResponse<GetBlockTemplateResponse>> GetBlockTemplateAsync()
+        {
+            logger.LogInvoke(LogCat);
+
+            var request = new GetBlockTemplateRequest
+            {
+                WalletAddress = poolConfig.Address,
+                ReserveSize = MoneroConstants.ReserveSize
+            };
+
+            return await daemon.ExecuteCmdAnyAsync<GetBlockTemplateResponse>(MC.GetBlockTemplate, request);
+        }
+
+        private async Task ShowDaemonSyncProgressAsync()
+        {
+            var infos = await daemon.ExecuteCmdAllAsync<GetInfoResponse>(MC.GetInfo);
+            var firstValidResponse = infos.FirstOrDefault(x => x.Error == null && x.Response != null)?.Response;
+
+            if (firstValidResponse != null)
+            {
+                var lowestHeight = infos.Where(x => x.Error == null && x.Response != null)
+                    .Min(x => x.Response.Height);
+
+                var totalBlocks = firstValidResponse.TargetHeight;
+                var percent = (double) lowestHeight / totalBlocks * 100;
+
+                logger.Info(() => $"[{LogCat}] Daemons have downloaded {percent:0.00}% of blockchain from {firstValidResponse.OutgoingConnectionsCount} peers");
+            }
+        }
+
+        private async Task UpdateNetworkStatsAsync()
+        {
+            logger.LogInvoke(LogCat);
+
+            var infoResponse = await daemon.ExecuteCmdAnyAsync(MC.GetInfo);
+
+            if (infoResponse.Error != null)
+                logger.Warn(() => $"[{LogCat}] Error(s) refreshing network stats: {infoResponse.Error.Message} (Code {infoResponse.Error.Code})");
+
+            var info = infoResponse.Response.ToObject<GetInfoResponse>();
+
+            BlockchainStats.BlockHeight = (int)info.Height;
+            BlockchainStats.NetworkDifficulty = info.Difficulty;
+            BlockchainStats.NetworkHashrate = info.Target > 0 ? (double)info.Difficulty / info.Target : 0;
+            BlockchainStats.ConnectedPeers = info.OutgoingConnectionsCount + info.IncomingConnectionsCount;
+        }
+
+        private async Task<bool> SubmitBlockAsync(Share share, string blobHex, string blobHash)
+        {
+            var response = await daemon.ExecuteCmdAnyAsync<SubmitResponse>(MC.SubmitBlock, new[] { blobHex });
+
+            if (response.Error != null || response?.Response?.Status != "OK")
+            {
+                var error = response.Error?.Message ?? response.Response?.Status;
+
+                logger.Warn(() => $"[{LogCat}] Block {share.BlockHeight} [{blobHash.Substring(0, 6)}] submission failed with: {error}");
+                notificationService.NotifyAdmin("Block submission failed", $"Pool {poolConfig.Id} {(!string.IsNullOrEmpty(share.Source) ? $"[{share.Source.ToUpper()}]" : string.Empty)}failed to submit block {share.BlockHeight}: {error}");
+                return false;
+            }
+
+            return true;
+        }
+
+        #region API-Surface
+
+        public IObservable<Unit> Blocks { get; private set; }
+
+        public override void Configure(PoolConfig poolConfig, ClusterConfig clusterConfig)
+        {
+            Contract.RequiresNonNull(poolConfig, nameof(poolConfig));
+            Contract.RequiresNonNull(clusterConfig, nameof(clusterConfig));
+
+            logger = LogUtil.GetPoolScopedLogger(typeof(JobManagerBase<MoneroJob>), poolConfig);
+            this.poolConfig = poolConfig;
+            this.clusterConfig = clusterConfig;
+
+            // extract standard daemon endpoints
+            daemonEndpoints = poolConfig.Daemons
+                .Where(x => string.IsNullOrEmpty(x.Category))
+                .Select(x =>
+                {
+                    if (string.IsNullOrEmpty(x.HttpPath))
+                        x.HttpPath = MoneroConstants.DaemonRpcLocation;
+
+                    return x;
+                })
+                .ToArray();
+
+            if (clusterConfig.PaymentProcessing?.Enabled == true && poolConfig.PaymentProcessing?.Enabled == true)
+            {
+                // extract wallet daemon endpoints
+                walletDaemonEndpoints = poolConfig.Daemons
+                    .Where(x => x.Category?.ToLower() == MoneroConstants.WalletDaemonCategory)
+                    .Select(x =>
+                    {
+                        if (string.IsNullOrEmpty(x.HttpPath))
+                            x.HttpPath = MoneroConstants.DaemonRpcLocation;
+
+                        return x;
+                    })
+                    .ToArray();
+
+                if (walletDaemonEndpoints.Length == 0)
+                    logger.ThrowLogPoolStartupException("Wallet-RPC daemon is not configured (Daemon configuration for monero-pools require an additional entry of category \'wallet' pointing to the wallet daemon)", LogCat);
+            }
+
+            ConfigureDaemons();
+        }
+
+        public bool ValidateAddress(string address)
+        {
+            Contract.Requires<ArgumentException>(!string.IsNullOrEmpty(address), $"{nameof(address)} must not be empty");
+
+            var addressPrefix = LibCryptonote.DecodeAddress(address);
+            var addressIntegratedPrefix = LibCryptonote.DecodeIntegratedAddress(address);
+
+            switch (networkType)
+            {
+                case MoneroNetworkType.Main:
+                    if (addressPrefix != MoneroConstants.AddressPrefix[poolConfig.Coin.Type] &&
+                        addressIntegratedPrefix != MoneroConstants.AddressPrefixIntegrated[poolConfig.Coin.Type])
+                        return false;
+                    break;
+
+                case MoneroNetworkType.Test:
+                    if (addressPrefix != MoneroConstants.AddressPrefixTestnet[poolConfig.Coin.Type] &&
+                        addressIntegratedPrefix != MoneroConstants.AddressPrefixIntegratedTestnet[poolConfig.Coin.Type])
+                        return false;
+                    break;
+            }
+
+            return true;
+        }
+
+        public BlockchainStats BlockchainStats { get; } = new BlockchainStats();
+
+        public void PrepareWorkerJob(MoneroWorkerJob workerJob, out string blob, out string target)
+        {
+            blob = null;
+            target = null;
+
+            var job = currentJob;
+
+            if (job != null)
+            {
+                lock(job)
+                {
+                    job.PrepareWorkerJob(workerJob, out blob, out target);
+                }
+            }
+        }
+
+        public async Task<Share> SubmitShareAsync(StratumClient worker,
+            MoneroSubmitShareRequest request, MoneroWorkerJob workerJob, double stratumDifficultyBase)
+        {
+            Contract.RequiresNonNull(worker, nameof(worker));
+            Contract.RequiresNonNull(request, nameof(request));
+
+            logger.LogInvoke(LogCat, new[] { worker.ConnectionId });
+            var context = worker.GetContextAs<MoneroWorkerContext>();
+
+            var job = currentJob;
+            if (workerJob.Height != job?.BlockTemplate.Height)
+                throw new StratumException(StratumError.MinusOne, "block expired");
+
+            // validate & process
+            var (share, blobHex, blobHash) = job.ProcessShare(request.Nonce, workerJob.ExtraNonce, request.Hash, worker);
+
+            // enrich share with common data
+            share.PoolId = poolConfig.Id;
+            share.IpAddress = worker.RemoteEndpoint.Address.ToString();
+            share.Miner = context.MinerName;
+            share.Worker = context.WorkerName;
+            share.PayoutInfo = context.PaymentId;
+            share.UserAgent = context.UserAgent;
+            share.Source = clusterConfig.ClusterName;
+            share.NetworkDifficulty = job.BlockTemplate.Difficulty;
+            share.Created = clock.Now;
+
+            // if block candidate, submit & check if accepted by network
+            if (share.IsBlockCandidate)
+            {
+                logger.Info(() => $"[{LogCat}] Submitting block {share.BlockHeight} [{blobHash.Substring(0, 6)}]");
+
+                share.IsBlockCandidate = await SubmitBlockAsync(share, blobHex, blobHash);
+
+                if (share.IsBlockCandidate)
+                {
+                    logger.Info(() => $"[{LogCat}] Daemon accepted block {share.BlockHeight} [{blobHash.Substring(0, 6)}] submitted by {context.MinerName}");
+                    blockSubmissionSubject.OnNext(Unit.Default);
+
+                    share.TransactionConfirmationData = blobHash;
+                }
+
+                else
+                {
+                    // clear fields that no longer apply
+                    share.TransactionConfirmationData = null;
+                }
+            }
+
+            return share;
+        }
+
+        #endregion // API-Surface
+
+        #region Overrides
+
+        protected override string LogCat => "Monero Job Manager";
+
+        protected override void ConfigureDaemons()
+        {
+            var jsonSerializerSettings = ctx.Resolve<JsonSerializerSettings>();
+
+            daemon = new DaemonClient(jsonSerializerSettings);
+            daemon.Configure(daemonEndpoints);
+
+            if (clusterConfig.PaymentProcessing?.Enabled == true && poolConfig.PaymentProcessing?.Enabled == true)
+            {
+                // also setup wallet daemon
+                walletDaemon = new DaemonClient(jsonSerializerSettings);
+                walletDaemon.Configure(walletDaemonEndpoints);
+            }
+        }
+
+        protected override async Task<bool> AreDaemonsHealthyAsync()
+        {
+            // test daemons
+            var responses = await daemon.ExecuteCmdAllAsync<GetInfoResponse>(MC.GetInfo);
+
+            if (responses.Where(x => x.Error?.InnerException?.GetType() == typeof(DaemonClientException))
+                .Select(x => (DaemonClientException) x.Error.InnerException)
+                .Any(x => x.Code == HttpStatusCode.Unauthorized))
+                logger.ThrowLogPoolStartupException($"Daemon reports invalid credentials", LogCat);
+
+            if (!responses.All(x => x.Error == null))
+                return false;
+
+            if (clusterConfig.PaymentProcessing?.Enabled == true && poolConfig.PaymentProcessing?.Enabled == true)
+            {
+                // test wallet daemons
+                var responses2 = await walletDaemon.ExecuteCmdAllAsync<object>(MWC.GetAddress);
+
+                if (responses2.Where(x => x.Error?.InnerException?.GetType() == typeof(DaemonClientException))
+                    .Select(x => (DaemonClientException) x.Error.InnerException)
+                    .Any(x => x.Code == HttpStatusCode.Unauthorized))
+                    logger.ThrowLogPoolStartupException($"Wallet-Daemon reports invalid credentials", LogCat);
+
+                return responses2.All(x => x.Error == null);
+            }
+
+            return true;
+        }
+
+        protected override async Task<bool> AreDaemonsConnectedAsync()
+        {
+            var response = await daemon.ExecuteCmdAnyAsync<GetInfoResponse>(MC.GetInfo);
+
+            return response.Error == null && response.Response != null &&
+                (response.Response.OutgoingConnectionsCount + response.Response.IncomingConnectionsCount) > 0;
+        }
+
+        protected override async Task EnsureDaemonsSynchedAsync()
+        {
+            var syncPendingNotificationShown = false;
+
+            while(true)
+            {
+                var request = new GetBlockTemplateRequest
+                {
+                    WalletAddress = poolConfig.Address,
+                    ReserveSize = MoneroConstants.ReserveSize
+                };
+
+                var responses = await daemon.ExecuteCmdAllAsync<GetBlockTemplateResponse>(
+                    MC.GetBlockTemplate, request);
+
+                var isSynched = responses.All(x => x.Error == null || x.Error.Code != -9);
+
+                if (isSynched)
+                {
+                    logger.Info(() => $"[{LogCat}] All daemons synched with blockchain");
+                    break;
+                }
+
+                if (!syncPendingNotificationShown)
+                {
+                    logger.Info(() => $"[{LogCat}] Daemons still syncing with network. Manager will be started once synced");
+                    syncPendingNotificationShown = true;
+                }
+
+                await ShowDaemonSyncProgressAsync();
+
+                // delay retry by 5s
+                await Task.Delay(5000);
+            }
+        }
+
+        protected override async Task PostStartInitAsync()
+        {
+            var infoResponse = await daemon.ExecuteCmdAnyAsync(MC.GetInfo);
+
+            if (infoResponse.Error != null)
+                logger.ThrowLogPoolStartupException($"Init RPC failed: {infoResponse.Error.Message} (Code {infoResponse.Error.Code})", LogCat);
+
+            if (clusterConfig.PaymentProcessing?.Enabled == true && poolConfig.PaymentProcessing?.Enabled == true)
+            {
+                var addressResponse = await walletDaemon.ExecuteCmdAnyAsync<GetAddressResponse>(MWC.GetAddress);
+
+                // ensure pool owns wallet
+                if (clusterConfig.PaymentProcessing?.Enabled == true && addressResponse.Response?.Address != poolConfig.Address)
+                    logger.ThrowLogPoolStartupException($"Wallet-Daemon does not own pool-address '{poolConfig.Address}'", LogCat);
+            }
+
+            var info = infoResponse.Response.ToObject<GetInfoResponse>();
+
+            // chain detection
+            networkType = info.IsTestnet ? MoneroNetworkType.Test : MoneroNetworkType.Main;
+
+            // address validation
+            poolAddressBase58Prefix = LibCryptonote.DecodeAddress(poolConfig.Address);
+            if (poolAddressBase58Prefix == 0)
+                logger.ThrowLogPoolStartupException("Unable to decode pool-address", LogCat);
+
+            switch(networkType)
+            {
+                case MoneroNetworkType.Main:
+                    if(poolAddressBase58Prefix != MoneroConstants.AddressPrefix[poolConfig.Coin.Type])
+                        logger.ThrowLogPoolStartupException($"Invalid pool address prefix. Expected {MoneroConstants.AddressPrefix[poolConfig.Coin.Type]}, got {poolAddressBase58Prefix}", LogCat);
+                    break;
+
+                case MoneroNetworkType.Test:
+                    if (poolAddressBase58Prefix != MoneroConstants.AddressPrefixTestnet[poolConfig.Coin.Type])
+                        logger.ThrowLogPoolStartupException($"Invalid pool address prefix. Expected {MoneroConstants.AddressPrefix[poolConfig.Coin.Type]}, got {poolAddressBase58Prefix}", LogCat);
+                    break;
+            }
+
+            if (clusterConfig.PaymentProcessing?.Enabled == true && poolConfig.PaymentProcessing?.Enabled == true)
+                ConfigureRewards();
+
+            // update stats
+            BlockchainStats.RewardType = "POW";
+            BlockchainStats.NetworkType = networkType.ToString();
+
+            await UpdateNetworkStatsAsync();
+
+            SetupJobUpdates();
+        }
+
+        private void ConfigureRewards()
+        {
+            // Donation to MiningCore development
+            if (networkType == MoneroNetworkType.Main &&
+                DevDonation.Addresses.TryGetValue(poolConfig.Coin.Type, out var address))
+            {
+                poolConfig.RewardRecipients = poolConfig.RewardRecipients.Concat(new[]
+                {
+                    new RewardRecipient
+                    {
+                        Address = address,
+                        Percentage = DevDonation.Percent
+                    }
+                }).ToArray();
+            }
+        }
+
+        protected virtual void SetupJobUpdates()
+        {
+	        if (poolConfig.EnableInternalStratum == false)
+		        return;
+
+            var blockSubmission = blockSubmissionSubject.Synchronize();
+            var pollTimerRestart = blockSubmissionSubject.Synchronize();
+
+            var triggers = new List<IObservable<string>>
+            {
+                blockSubmission.Select(x=> "Block-submission")
+            };
+
+            // collect ports
+            var zmq = poolConfig.Daemons
+                .Where(x => !string.IsNullOrEmpty(x.Extra.SafeExtensionDataAs<MoneroDaemonEndpointConfigExtra>()?.ZmqBlockNotifySocket))
+                .ToDictionary(x => x, x =>
+                {
+                    var extra = x.Extra.SafeExtensionDataAs<MoneroDaemonEndpointConfigExtra>();
+                    var topic = !string.IsNullOrEmpty(extra.ZmqBlockNotifyTopic.Trim()) ?
+                        extra.ZmqBlockNotifyTopic.Trim() : BitcoinConstants.ZmqPublisherTopicBlockHash;
+
+                    return (Socket: extra.ZmqBlockNotifySocket, Topic: topic);
+                });
+
+            if (zmq.Count > 0)
+            {
+                logger.Info(() => $"[{LogCat}] Subscribing to ZMQ push-updates from {string.Join(", ", zmq.Values)}");
+
+                var blockNotify = daemon.ZmqSubscribe(zmq, 2)
+                    .Select(frames =>
+                    {
+                        // We just take the second frame's raw data and turn it into a hex string.
+                        // If that string changes, we got an update (DistinctUntilChanged)
+                        var result = frames[1].ToHexString();
+                        frames.Dispose();
+                        return result;
+                    })
+                    .DistinctUntilChanged()
+                    .Select(_ => "ZMQ pub/sub")
+                    .Publish()
+                    .RefCount();
+
+                pollTimerRestart = Observable.Merge(
+                        blockSubmission,
+                        blockNotify.Select(_ => Unit.Default))
+                    .Publish()
+                    .RefCount();
+
+                triggers.Add(blockNotify);
+            }
+
+            if (poolConfig.BlockRefreshInterval > 0)
+            {
+                // periodically update block-template
+                triggers.Add(Observable.Timer(TimeSpan.FromMilliseconds(poolConfig.BlockRefreshInterval))
+                    .TakeUntil(pollTimerRestart)
+                    .Select(_ => "RPC polling")
+                    .Repeat());
+            }
+
+            else
+            {
+                // get initial blocktemplate
+                triggers.Add(Observable.Interval(TimeSpan.FromMilliseconds(1000))
+                    .Select(_ => "Initial template")
+                    .TakeWhile(_=> !hasInitialBlockTemplate));
+            }
+
+            Blocks = Observable.Merge(triggers)
+                .Select(via => Observable.FromAsync(() => UpdateJob(via)))
+                .Concat()
+                .Where(isNew => isNew)
+                .Do(_=> hasInitialBlockTemplate = true)
+                .Select(_ => Unit.Default)
+                .Publish()
+                .RefCount();
+        }
+
+        #endregion // Overrides
+    }
+}