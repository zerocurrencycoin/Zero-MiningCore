<<<<<<< HEAD
﻿/*
Copyright 2017 Coin Foundry (coinfoundry.org)
Authors: Oliver Weichhold (oliver@weichhold.com)

Permission is hereby granted, free of charge, to any person obtaining a copy of this software and
associated documentation files (the "Software"), to deal in the Software without restriction,
including without limitation the rights to use, copy, modify, merge, publish, distribute, sublicense,
and/or sell copies of the Software, and to permit persons to whom the Software is furnished to do so,
subject to the following conditions:

The above copyright notice and this permission notice shall be included in all copies or substantial
portions of the Software.

THE SOFTWARE IS PROVIDED "AS IS", WITHOUT WARRANTY OF ANY KIND, EXPRESS OR IMPLIED, INCLUDING BUT NOT
LIMITED TO THE WARRANTIES OF MERCHANTABILITY, FITNESS FOR A PARTICULAR PURPOSE AND NONINFRINGEMENT.
IN NO EVENT SHALL THE AUTHORS OR COPYRIGHT HOLDERS BE LIABLE FOR ANY CLAIM, DAMAGES OR OTHER LIABILITY,
WHETHER IN AN ACTION OF CONTRACT, TORT OR OTHERWISE, ARISING FROM, OUT OF OR IN CONNECTION WITH THE
SOFTWARE OR THE USE OR OTHER DEALINGS IN THE SOFTWARE.
=======
/*
Copyright 2017 Coin Foundry (coinfoundry.org)
Authors: Oliver Weichhold (oliver@weichhold.com)

Permission is hereby granted, free of charge, to any person obtaining a copy of this software and
associated documentation files (the "Software"), to deal in the Software without restriction,
including without limitation the rights to use, copy, modify, merge, publish, distribute, sublicense,
and/or sell copies of the Software, and to permit persons to whom the Software is furnished to do so,
subject to the following conditions:

The above copyright notice and this permission notice shall be included in all copies or substantial
portions of the Software.

THE SOFTWARE IS PROVIDED "AS IS", WITHOUT WARRANTY OF ANY KIND, EXPRESS OR IMPLIED, INCLUDING BUT NOT
LIMITED TO THE WARRANTIES OF MERCHANTABILITY, FITNESS FOR A PARTICULAR PURPOSE AND NONINFRINGEMENT.
IN NO EVENT SHALL THE AUTHORS OR COPYRIGHT HOLDERS BE LIABLE FOR ANY CLAIM, DAMAGES OR OTHER LIABILITY,
WHETHER IN AN ACTION OF CONTRACT, TORT OR OTHERWISE, ARISING FROM, OUT OF OR IN CONNECTION WITH THE
SOFTWARE OR THE USE OR OTHER DEALINGS IN THE SOFTWARE.
>>>>>>> d692f5cc
*/

using System;
using System.Collections.Generic;
using System.Data;
using System.Linq;
using System.Threading.Tasks;
using Autofac;
using AutoMapper;
using MiningCore.Blockchain.Monero.Configuration;
using MiningCore.Blockchain.Monero.DaemonRequests;
using MiningCore.Blockchain.Monero.DaemonResponses;
using MiningCore.Configuration;
using MiningCore.DaemonInterface;
using MiningCore.Extensions;
using MiningCore.Messaging;
using MiningCore.Native;
using MiningCore.Notifications;
using MiningCore.Payments;
using MiningCore.Persistence;
using MiningCore.Persistence.Model;
using MiningCore.Persistence.Repositories;
using MiningCore.Time;
using MiningCore.Util;
using Newtonsoft.Json;
using Contract = MiningCore.Contracts.Contract;
using MC = MiningCore.Blockchain.Monero.MoneroCommands;
using MWC = MiningCore.Blockchain.Monero.MoneroWalletCommands;

namespace MiningCore.Blockchain.Monero
{
    [CoinMetadata(CoinType.XMR, CoinType.AEON, CoinType.ETN)]
    public class MoneroPayoutHandler : PayoutHandlerBase,
        IPayoutHandler
    {
        public MoneroPayoutHandler(
            IComponentContext ctx,
            IConnectionFactory cf,
            IMapper mapper,
            IShareRepository shareRepo,
            IBlockRepository blockRepo,
            IBalanceRepository balanceRepo,
            IPaymentRepository paymentRepo,
            IMasterClock clock,
            IMessageBus messageBus) :
            base(cf, mapper, shareRepo, blockRepo, balanceRepo, paymentRepo, clock, messageBus)
        {
            Contract.RequiresNonNull(ctx, nameof(ctx));
            Contract.RequiresNonNull(balanceRepo, nameof(balanceRepo));
            Contract.RequiresNonNull(paymentRepo, nameof(paymentRepo));

            this.ctx = ctx;
        }

        private readonly IComponentContext ctx;
        private DaemonClient daemon;
        private DaemonClient walletDaemon;
        private MoneroNetworkType? networkType;
        private MoneroPoolPaymentProcessingConfigExtra extraConfig;
        private bool walletSupportsTransferSplit;

        protected override string LogCategory => "Monero Payout Handler";

        private bool HandleTransferResponse(DaemonResponse<TransferResponse> response, params Balance[] balances)
        {
            if (response.Error == null)
            {
                var txHash = response.Response.TxHash;
                var txFee = (decimal) response.Response.Fee / MoneroConstants.SmallestUnit[poolConfig.Coin.Type];

                logger.Info(() => $"[{LogCategory}] Payout transaction id: {txHash}, TxFee was {FormatAmount(txFee)}");

                PersistPayments(balances, txHash);
<<<<<<< HEAD
                NotifyPayoutSuccess(poolConfig.Id, balances, new[] {txHash}, txFee);
=======
                NotifyPayoutSuccess(poolConfig.Id, balances, new[] { txHash }, txFee);
>>>>>>> d692f5cc
                return true;
            }

            else
            {
                logger.Error(() => $"[{LogCategory}] Daemon command '{MWC.Transfer}' returned error: {response.Error.Message} code {response.Error.Code}");

                NotifyPayoutFailure(poolConfig.Id, balances, $"Daemon command '{MWC.Transfer}' returned error: {response.Error.Message} code {response.Error.Code}", null);
                return false;
            }
        }

        private bool HandleTransferResponse(DaemonResponse<TransferSplitResponse> response, params Balance[] balances)
        {
            if (response.Error == null)
            {
                var txHashes = response.Response.TxHashList;
                var txFees = response.Response.FeeList.Select(x => (decimal) x / MoneroConstants.SmallestUnit[poolConfig.Coin.Type]).ToArray();

                logger.Info(() => $"[{LogCategory}] Split-Payout transaction ids: {string.Join(", ", txHashes)}, Corresponding TxFees were {string.Join(", ", txFees.Select(FormatAmount))}");

                PersistPayments(balances, txHashes.First());
                NotifyPayoutSuccess(poolConfig.Id, balances, txHashes, txFees.Sum());
                return true;
            }

            else
            {
                logger.Error(() => $"[{LogCategory}] Daemon command '{MWC.TransferSplit}' returned error: {response.Error.Message} code {response.Error.Code}");

                NotifyPayoutFailure(poolConfig.Id, balances, $"Daemon command '{MWC.TransferSplit}' returned error: {response.Error.Message} code {response.Error.Code}", null);
                return false;
            }
        }

        private async Task<MoneroNetworkType> GetNetworkTypeAsync()
        {
            if (!networkType.HasValue)
            {
                var infoResponse = await daemon.ExecuteCmdAnyAsync(MC.GetInfo, true);
                var info = infoResponse.Response.ToObject<GetInfoResponse>();

                networkType = info.IsTestnet ? MoneroNetworkType.Test : MoneroNetworkType.Main;
            }

            return networkType.Value;
        }

        private async Task<bool> PayoutBatch(Balance[] balances)
        {
            // build request
            var request = new TransferRequest
            {
                Destinations = balances
                    .Where(x => x.Amount > 0)
                    .Select(x =>
                    {
                        ExtractAddressAndPaymentId(x.Address, out var address, out var paymentId);

                        return new TransferDestination
                        {
                            Address = address,
                            Amount = (ulong) Math.Floor(x.Amount * MoneroConstants.SmallestUnit[poolConfig.Coin.Type])
                        };
                    }).ToArray(),

                GetTxKey = true
            };

            if (request.Destinations.Length == 0)
                return true;

            logger.Info(() => $"[{LogCategory}] Paying out {FormatAmount(balances.Sum(x => x.Amount))} to {balances.Length} addresses");

            // send command
            var transferResponse = await walletDaemon.ExecuteCmdSingleAsync<TransferResponse>(MWC.Transfer, request);

            // gracefully handle error -4 (transaction would be too large. try /transfer_split)
            if (transferResponse.Error?.Code == -4)
            {
                if (walletSupportsTransferSplit)
                {
                    logger.Error(() => $"[{LogCategory}] Daemon command '{MWC.Transfer}' returned error: {transferResponse.Error.Message} code {transferResponse.Error.Code}");
                    logger.Info(() => $"[{LogCategory}] Retrying transfer using {MWC.TransferSplit}");

                    var transferSplitResponse = await walletDaemon.ExecuteCmdSingleAsync<TransferSplitResponse>(MWC.TransferSplit, request);

                    return HandleTransferResponse(transferSplitResponse, balances);
                }
            }

            return HandleTransferResponse(transferResponse, balances);
        }

        private void ExtractAddressAndPaymentId(string input, out string address, out string paymentId)
        {
            paymentId = null;
            var index = input.IndexOf(PayoutConstants.PayoutInfoSeperator);

            if (index != -1)
            {
                address = input.Substring(0, index);

                if (index + 1 < input.Length)
                {
                    paymentId = input.Substring(index + 1);

                    // ignore invalid payment ids
                    if (paymentId.Length != MoneroConstants.PaymentIdHexLength)
                        paymentId = null;
                }
            }

            else
                address = input;
        }

        private async Task PayoutToPaymentId(Balance balance)
        {
            ExtractAddressAndPaymentId(balance.Address, out var address, out var paymentId);

            var isIntegratedAddress = string.IsNullOrEmpty(paymentId);

            // build request
            var request = new TransferRequest
            {
                Destinations = new[]
                {
                    new TransferDestination
                    {
                        Address = address,
                        Amount = (ulong) Math.Floor(balance.Amount * MoneroConstants.SmallestUnit[poolConfig.Coin.Type])
                    }
                },
                PaymentId = paymentId,
                GetTxKey = true
            };

            if (!isIntegratedAddress)
                request.PaymentId = paymentId;

            if (!isIntegratedAddress)
                logger.Info(() => $"[{LogCategory}] Paying out {FormatAmount(balance.Amount)} to address {balance.Address} with paymentId {paymentId}");
            else
                logger.Info(() => $"[{LogCategory}] Paying out {FormatAmount(balance.Amount)} to integrated address {balance.Address}");

            // send command
            var result = await walletDaemon.ExecuteCmdSingleAsync<TransferResponse>(MWC.Transfer, request);

            if (walletSupportsTransferSplit)
            {
                // gracefully handle error -4 (transaction would be too large. try /transfer_split)
                if (result.Error?.Code == -4)
                {
                    logger.Info(() => $"[{LogCategory}] Retrying transfer using {MWC.TransferSplit}");

                    result = await walletDaemon.ExecuteCmdSingleAsync<TransferResponse>(MWC.TransferSplit, request);
                }
            }

            HandleTransferResponse(result, balance);
        }

        #region IPayoutHandler

        public async Task ConfigureAsync(ClusterConfig clusterConfig, PoolConfig poolConfig)
        {
            Contract.RequiresNonNull(poolConfig, nameof(poolConfig));

            this.poolConfig = poolConfig;
            this.clusterConfig = clusterConfig;
            extraConfig = poolConfig.PaymentProcessing.Extra.SafeExtensionDataAs<MoneroPoolPaymentProcessingConfigExtra>();

            logger = LogUtil.GetPoolScopedLogger(typeof(MoneroPayoutHandler), poolConfig);

            // configure standard daemon
            var jsonSerializerSettings = ctx.Resolve<JsonSerializerSettings>();

            var daemonEndpoints = poolConfig.Daemons
                .Where(x => string.IsNullOrEmpty(x.Category))
                .Select(x =>
                {
                    if (string.IsNullOrEmpty(x.HttpPath))
                        x.HttpPath = MoneroConstants.DaemonRpcLocation;

                    return x;
                })
                .ToArray();

            daemon = new DaemonClient(jsonSerializerSettings, messageBus, clusterConfig.ClusterName ?? poolConfig.PoolName, poolConfig.Id);
            daemon.Configure(daemonEndpoints);

            // configure wallet daemon
            var walletDaemonEndpoints = poolConfig.Daemons
                .Where(x => x.Category?.ToLower() == MoneroConstants.WalletDaemonCategory)
                .Select(x =>
                {
                    if (string.IsNullOrEmpty(x.HttpPath))
                        x.HttpPath = MoneroConstants.DaemonRpcLocation;

                    return x;
                })
                .ToArray();

            walletDaemon = new DaemonClient(jsonSerializerSettings, messageBus, clusterConfig.ClusterName ?? poolConfig.PoolName, poolConfig.Id);
            walletDaemon.Configure(walletDaemonEndpoints);

            // detect network
            await GetNetworkTypeAsync();

            // detect transfer_split support
            var response = await walletDaemon.ExecuteCmdSingleAsync<TransferResponse>(MWC.TransferSplit);
            walletSupportsTransferSplit = response.Error.Code != MoneroConstants.MoneroRpcMethodNotFound;
        }

        public async Task<Block[]> ClassifyBlocksAsync(Block[] blocks)
        {
            Contract.RequiresNonNull(poolConfig, nameof(poolConfig));
            Contract.RequiresNonNull(blocks, nameof(blocks));

            var pageSize = 100;
            var pageCount = (int) Math.Ceiling(blocks.Length / (double) pageSize);
            var result = new List<Block>();

<<<<<<< HEAD
            for (var i = 0; i < pageCount; i++)
=======
            for(var i = 0; i < pageCount; i++)
>>>>>>> d692f5cc
            {
                // get a page full of blocks
                var page = blocks
                    .Skip(i * pageSize)
                    .Take(pageSize)
                    .ToArray();

                // NOTE: monerod does not support batch-requests
<<<<<<< HEAD
                for (var j = 0; j < page.Length; j++)
=======
                for(var j = 0; j < page.Length; j++)
>>>>>>> d692f5cc
                {
                    var block = page[j];

                    var rpcResult = await daemon.ExecuteCmdAnyAsync<GetBlockHeaderResponse>(
                        MC.GetBlockHeaderByHeight,
                        new GetBlockHeaderByHeightRequest
                        {
                            Height = block.BlockHeight
                        });

                    if (rpcResult.Error != null)
                    {
                        logger.Debug(() => $"[{LogCategory}] Daemon reports error '{rpcResult.Error.Message}' (Code {rpcResult.Error.Code}) for block {block.BlockHeight}");
                        continue;
                    }

                    if (rpcResult.Response?.BlockHeader == null)
                    {
                        logger.Debug(() => $"[{LogCategory}] Daemon returned no header for block {block.BlockHeight}");
                        continue;
                    }

                    var blockHeader = rpcResult.Response.BlockHeader;

                    // update progress
                    block.ConfirmationProgress = Math.Min(1.0d, (double) blockHeader.Depth / MoneroConstants.PayoutMinBlockConfirmations);
                    result.Add(block);

                    // orphaned?
                    if (blockHeader.IsOrphaned || blockHeader.Hash != block.TransactionConfirmationData)
                    {
                        block.Status = BlockStatus.Orphaned;
                        block.Reward = 0;
                        continue;
                    }

                    // matured and spendable?
                    if (blockHeader.Depth >= MoneroConstants.PayoutMinBlockConfirmations)
                    {
                        block.Status = BlockStatus.Confirmed;
                        block.ConfirmationProgress = 1;
                        block.Reward = (decimal) blockHeader.Reward / MoneroConstants.SmallestUnit[poolConfig.Coin.Type];

                        logger.Info(() => $"[{LogCategory}] Unlocked block {block.BlockHeight} worth {FormatAmount(block.Reward)}");
                    }
                }
            }

            return result.ToArray();
        }

        public Task CalculateBlockEffortAsync(Block block, double accumulatedBlockShareDiff)
        {
            block.Effort = accumulatedBlockShareDiff / block.NetworkDifficulty;

            return Task.FromResult(true);
        }

        public Task<decimal> UpdateBlockRewardBalancesAsync(IDbConnection con, IDbTransaction tx, Block block, PoolConfig pool)
        {
            var blockRewardRemaining = block.Reward;

            // Distribute funds to configured reward recipients
<<<<<<< HEAD
            foreach (var recipient in poolConfig.RewardRecipients.Where(x => x.Percentage > 0))
=======
            foreach(var recipient in poolConfig.RewardRecipients.Where(x => x.Percentage > 0))
>>>>>>> d692f5cc
            {
                var amount = block.Reward * (recipient.Percentage / 100.0m);
                var address = recipient.Address;

                blockRewardRemaining -= amount;

                // skip transfers from pool wallet to pool wallet
                if (address != poolConfig.Address)
                {
                    logger.Info(() => $"Adding {FormatAmount(amount)} to balance of {address}");
                    balanceRepo.AddAmount(con, tx, poolConfig.Id, poolConfig.Coin.Type, address, amount, $"Reward for block {block.BlockHeight}");
                }
            }

            // Deduct static reserve for tx fees
            blockRewardRemaining -= MoneroConstants.StaticTransactionFeeReserve;

            return Task.FromResult(blockRewardRemaining);
        }

        public async Task PayoutAsync(Balance[] balances)
        {
            Contract.RequiresNonNull(balances, nameof(balances));

<<<<<<< HEAD
#if !DEBUG
// ensure we have peers
=======
#if !DEBUG // ensure we have peers
>>>>>>> d692f5cc
            var infoResponse = await daemon.ExecuteCmdAnyAsync<GetInfoResponse>(MC.GetInfo);
            if (infoResponse.Error != null || infoResponse.Response == null ||
                infoResponse.Response.IncomingConnectionsCount + infoResponse.Response.OutgoingConnectionsCount < 3)
            {
                logger.Warn(() => $"[{LogCategory}] Payout aborted. Not enough peers (4 required)");
                return;
            }
#endif

            // validate addresses
            balances = balances
                .Where(x =>
                {
                    ExtractAddressAndPaymentId(x.Address, out var address, out var paymentId);

                    var addressPrefix = LibCryptonote.DecodeAddress(address);
                    var addressIntegratedPrefix = LibCryptonote.DecodeIntegratedAddress(address);

<<<<<<< HEAD
                    switch (networkType)
=======
                    switch(networkType)
>>>>>>> d692f5cc
                    {
                        case MoneroNetworkType.Main:
                            if (addressPrefix != MoneroConstants.AddressPrefix[poolConfig.Coin.Type] &&
                                addressIntegratedPrefix != MoneroConstants.AddressPrefixIntegrated[poolConfig.Coin.Type])
                            {
                                logger.Warn(() => $"[{LogCategory}] Excluding payment to invalid address {x.Address}");
                                return false;
                            }

                            break;

                        case MoneroNetworkType.Test:
                            if (addressPrefix != MoneroConstants.AddressPrefixTestnet[poolConfig.Coin.Type] &&
                                addressIntegratedPrefix != MoneroConstants.AddressPrefixIntegratedTestnet[poolConfig.Coin.Type])
                            {
                                logger.Warn(() => $"[{LogCategory}] Excluding payment to invalid address {x.Address}");
                                return false;
                            }

                            break;
                    }

                    return true;
                })
                .ToArray();

            // simple balances first
            var simpleBalances = balances
                .Where(x =>
                {
                    ExtractAddressAndPaymentId(x.Address, out var address, out var paymentId);

                    var hasPaymentId = paymentId != null;
                    var isIntegratedAddress = false;
                    var addressIntegratedPrefix = LibCryptonote.DecodeIntegratedAddress(address);

<<<<<<< HEAD
                    switch (networkType)
=======
                    switch(networkType)
>>>>>>> d692f5cc
                    {
                        case MoneroNetworkType.Main:
                            if (addressIntegratedPrefix == MoneroConstants.AddressPrefixIntegrated[poolConfig.Coin.Type])
                                isIntegratedAddress = true;
                            break;

                        case MoneroNetworkType.Test:
                            if (addressIntegratedPrefix == MoneroConstants.AddressPrefixIntegratedTestnet[poolConfig.Coin.Type])
                                isIntegratedAddress = true;
                            break;
                    }

                    return !hasPaymentId && !isIntegratedAddress;
                })
                .ToArray();

            if (simpleBalances.Length > 0)
#if false
                await PayoutBatch(simpleBalances);
#else
            {
                var maxBatchSize = 28;
                var pageSize = maxBatchSize;
                var pageCount = (int) Math.Ceiling((double) simpleBalances.Length / pageSize);

<<<<<<< HEAD
                for (var i = 0; i < pageCount; i++)
=======
                for(var i = 0; i < pageCount; i++)
>>>>>>> d692f5cc
                {
                    var page = simpleBalances
                        .Skip(i * pageSize)
                        .Take(pageSize)
                        .ToArray();

                    if (!await PayoutBatch(page))
                        break;
                }
            }
#endif
            // balances with paymentIds
            var minimumPaymentToPaymentId = extraConfig?.MinimumPaymentToPaymentId ?? poolConfig.PaymentProcessing.MinimumPayment;

            var paymentIdBalances = balances.Except(simpleBalances)
                .Where(x => x.Amount >= minimumPaymentToPaymentId)
                .ToArray();

<<<<<<< HEAD
            foreach (var balance in paymentIdBalances)
=======
            foreach(var balance in paymentIdBalances)
>>>>>>> d692f5cc
                await PayoutToPaymentId(balance);
        }

        #endregion // IPayoutHandler
    }
<<<<<<< HEAD
}
=======
}
>>>>>>> d692f5cc
<|MERGE_RESOLUTION|>--- conflicted
+++ resolved
@@ -1,5 +1,4 @@
-<<<<<<< HEAD
-﻿/*
+/*
 Copyright 2017 Coin Foundry (coinfoundry.org)
 Authors: Oliver Weichhold (oliver@weichhold.com)
 
@@ -17,26 +16,6 @@
 IN NO EVENT SHALL THE AUTHORS OR COPYRIGHT HOLDERS BE LIABLE FOR ANY CLAIM, DAMAGES OR OTHER LIABILITY,
 WHETHER IN AN ACTION OF CONTRACT, TORT OR OTHERWISE, ARISING FROM, OUT OF OR IN CONNECTION WITH THE
 SOFTWARE OR THE USE OR OTHER DEALINGS IN THE SOFTWARE.
-=======
-/*
-Copyright 2017 Coin Foundry (coinfoundry.org)
-Authors: Oliver Weichhold (oliver@weichhold.com)
-
-Permission is hereby granted, free of charge, to any person obtaining a copy of this software and
-associated documentation files (the "Software"), to deal in the Software without restriction,
-including without limitation the rights to use, copy, modify, merge, publish, distribute, sublicense,
-and/or sell copies of the Software, and to permit persons to whom the Software is furnished to do so,
-subject to the following conditions:
-
-The above copyright notice and this permission notice shall be included in all copies or substantial
-portions of the Software.
-
-THE SOFTWARE IS PROVIDED "AS IS", WITHOUT WARRANTY OF ANY KIND, EXPRESS OR IMPLIED, INCLUDING BUT NOT
-LIMITED TO THE WARRANTIES OF MERCHANTABILITY, FITNESS FOR A PARTICULAR PURPOSE AND NONINFRINGEMENT.
-IN NO EVENT SHALL THE AUTHORS OR COPYRIGHT HOLDERS BE LIABLE FOR ANY CLAIM, DAMAGES OR OTHER LIABILITY,
-WHETHER IN AN ACTION OF CONTRACT, TORT OR OTHERWISE, ARISING FROM, OUT OF OR IN CONNECTION WITH THE
-SOFTWARE OR THE USE OR OTHER DEALINGS IN THE SOFTWARE.
->>>>>>> d692f5cc
 */
 
 using System;
@@ -110,11 +89,7 @@
                 logger.Info(() => $"[{LogCategory}] Payout transaction id: {txHash}, TxFee was {FormatAmount(txFee)}");
 
                 PersistPayments(balances, txHash);
-<<<<<<< HEAD
-                NotifyPayoutSuccess(poolConfig.Id, balances, new[] {txHash}, txFee);
-=======
                 NotifyPayoutSuccess(poolConfig.Id, balances, new[] { txHash }, txFee);
->>>>>>> d692f5cc
                 return true;
             }
 
@@ -339,11 +314,7 @@
             var pageCount = (int) Math.Ceiling(blocks.Length / (double) pageSize);
             var result = new List<Block>();
 
-<<<<<<< HEAD
-            for (var i = 0; i < pageCount; i++)
-=======
             for(var i = 0; i < pageCount; i++)
->>>>>>> d692f5cc
             {
                 // get a page full of blocks
                 var page = blocks
@@ -352,11 +323,7 @@
                     .ToArray();
 
                 // NOTE: monerod does not support batch-requests
-<<<<<<< HEAD
-                for (var j = 0; j < page.Length; j++)
-=======
                 for(var j = 0; j < page.Length; j++)
->>>>>>> d692f5cc
                 {
                     var block = page[j];
 
@@ -420,11 +387,7 @@
             var blockRewardRemaining = block.Reward;
 
             // Distribute funds to configured reward recipients
-<<<<<<< HEAD
-            foreach (var recipient in poolConfig.RewardRecipients.Where(x => x.Percentage > 0))
-=======
             foreach(var recipient in poolConfig.RewardRecipients.Where(x => x.Percentage > 0))
->>>>>>> d692f5cc
             {
                 var amount = block.Reward * (recipient.Percentage / 100.0m);
                 var address = recipient.Address;
@@ -449,12 +412,7 @@
         {
             Contract.RequiresNonNull(balances, nameof(balances));
 
-<<<<<<< HEAD
-#if !DEBUG
-// ensure we have peers
-=======
 #if !DEBUG // ensure we have peers
->>>>>>> d692f5cc
             var infoResponse = await daemon.ExecuteCmdAnyAsync<GetInfoResponse>(MC.GetInfo);
             if (infoResponse.Error != null || infoResponse.Response == null ||
                 infoResponse.Response.IncomingConnectionsCount + infoResponse.Response.OutgoingConnectionsCount < 3)
@@ -473,11 +431,7 @@
                     var addressPrefix = LibCryptonote.DecodeAddress(address);
                     var addressIntegratedPrefix = LibCryptonote.DecodeIntegratedAddress(address);
 
-<<<<<<< HEAD
-                    switch (networkType)
-=======
                     switch(networkType)
->>>>>>> d692f5cc
                     {
                         case MoneroNetworkType.Main:
                             if (addressPrefix != MoneroConstants.AddressPrefix[poolConfig.Coin.Type] &&
@@ -514,11 +468,7 @@
                     var isIntegratedAddress = false;
                     var addressIntegratedPrefix = LibCryptonote.DecodeIntegratedAddress(address);
 
-<<<<<<< HEAD
-                    switch (networkType)
-=======
                     switch(networkType)
->>>>>>> d692f5cc
                     {
                         case MoneroNetworkType.Main:
                             if (addressIntegratedPrefix == MoneroConstants.AddressPrefixIntegrated[poolConfig.Coin.Type])
@@ -544,11 +494,7 @@
                 var pageSize = maxBatchSize;
                 var pageCount = (int) Math.Ceiling((double) simpleBalances.Length / pageSize);
 
-<<<<<<< HEAD
-                for (var i = 0; i < pageCount; i++)
-=======
                 for(var i = 0; i < pageCount; i++)
->>>>>>> d692f5cc
                 {
                     var page = simpleBalances
                         .Skip(i * pageSize)
@@ -567,18 +513,10 @@
                 .Where(x => x.Amount >= minimumPaymentToPaymentId)
                 .ToArray();
 
-<<<<<<< HEAD
-            foreach (var balance in paymentIdBalances)
-=======
             foreach(var balance in paymentIdBalances)
->>>>>>> d692f5cc
                 await PayoutToPaymentId(balance);
         }
 
         #endregion // IPayoutHandler
     }
-<<<<<<< HEAD
-}
-=======
-}
->>>>>>> d692f5cc
+}