--- conflicted
+++ resolved
@@ -1,263 +1,244 @@
-﻿/*
-Copyright 2017 Coin Foundry (coinfoundry.org)
-Authors: Oliver Weichhold (oliver@weichhold.com)
-
-Permission is hereby granted, free of charge, to any person obtaining a copy of this software and
-associated documentation files (the "Software"), to deal in the Software without restriction,
-including without limitation the rights to use, copy, modify, merge, publish, distribute, sublicense,
-and/or sell copies of the Software, and to permit persons to whom the Software is furnished to do so,
-subject to the following conditions:
-
-The above copyright notice and this permission notice shall be included in all copies or substantial
-portions of the Software.
-
-THE SOFTWARE IS PROVIDED "AS IS", WITHOUT WARRANTY OF ANY KIND, EXPRESS OR IMPLIED, INCLUDING BUT NOT
-LIMITED TO THE WARRANTIES OF MERCHANTABILITY, FITNESS FOR A PARTICULAR PURPOSE AND NONINFRINGEMENT.
-IN NO EVENT SHALL THE AUTHORS OR COPYRIGHT HOLDERS BE LIABLE FOR ANY CLAIM, DAMAGES OR OTHER LIABILITY,
-WHETHER IN AN ACTION OF CONTRACT, TORT OR OTHERWISE, ARISING FROM, OUT OF OR IN CONNECTION WITH THE
-SOFTWARE OR THE USE OR OTHER DEALINGS IN THE SOFTWARE.
-*/
-
-using System;
-using System.Buffers;
-using System.Globalization;
-using System.Linq;
-using Microsoft.AspNetCore.Server.Kestrel.Internal.System;
-using MiningCore.Blockchain.Monero.DaemonResponses;
-using MiningCore.Buffers;
-using MiningCore.Configuration;
-using MiningCore.Extensions;
-using MiningCore.Native;
-using MiningCore.Stratum;
-using MiningCore.Util;
-using NBitcoin;
-using NBitcoin.BouncyCastle.Math;
-using Contract = MiningCore.Contracts.Contract;
-
-namespace MiningCore.Blockchain.Monero
-{
-    public class MoneroJob
-    {
-        public MoneroJob(GetBlockTemplateResponse blockTemplate, byte[] instanceId, string jobId,
-            PoolConfig poolConfig, ClusterConfig clusterConfig)
-        {
-            Contract.RequiresNonNull(blockTemplate, nameof(blockTemplate));
-            Contract.RequiresNonNull(poolConfig, nameof(poolConfig));
-            Contract.RequiresNonNull(clusterConfig, nameof(clusterConfig));
-            Contract.RequiresNonNull(instanceId, nameof(instanceId));
-            Contract.Requires<ArgumentException>(!string.IsNullOrEmpty(jobId), $"{nameof(jobId)} must not be empty");
-
-            switch (poolConfig.Coin.Type)
-            {
-                case CoinType.AEON:
-                    hashSlow = LibCryptonote.CryptonightHashSlowLite;
-                    break;
-
-                default:
-                    hashSlow = LibCryptonote.CryptonightHashSlow;
-                    break;
-            }
-
-            BlockTemplate = blockTemplate;
-            ComputeBlockTarget();
-            PrepareBlobTemplate(instanceId);
-        }
-
-        private readonly Func<byte[], PooledArraySegment<byte>> hashSlow;
-
-        private byte[] blobTemplate;
-        private uint extraNonce;
-        private uint256 blockTarget;
-
-        private void PrepareBlobTemplate(byte[] instanceId)
-        {
-            blobTemplate = BlockTemplate.Blob.HexToByteArray();
-
-            // inject instanceId at the end of the reserved area of the blob
-            var destOffset = (int)BlockTemplate.ReservedOffset + MoneroConstants.ExtraNonceSize;
-            Buffer.BlockCopy(instanceId, 0, blobTemplate, destOffset, 3);
-        }
-
-        private string EncodeBlob(uint workerExtraNonce)
-        {
-            // clone template
-            using (var blob = new PooledArraySegment<byte>(blobTemplate.Length))
-            {
-                Buffer.BlockCopy(blobTemplate, 0, blob.Array, 0, blobTemplate.Length);
-
-                // inject extranonce (big-endian at the beginning of the reserved area of the blob)
-                var extraNonceBytes = BitConverter.GetBytes(workerExtraNonce.ToBigEndian());
-                Buffer.BlockCopy(extraNonceBytes, 0, blob.Array, (int)BlockTemplate.ReservedOffset, extraNonceBytes.Length);
-
-                var result = LibCryptonote.ConvertBlob(blob.Array, blobTemplate.Length).ToHexString();
-                return result;
-            }
-        }
-
-        private void ComputeBlockTarget()
-        {
-            if (BlockTemplate.Difficulty != 1)
-            {
-                var diff = BigInteger.ValueOf((long) (BlockTemplate.Difficulty * 255d));
-                var quotient = MoneroConstants.Diff1.Divide(diff).Multiply(BigInteger.ValueOf(255));
-                var bytes = quotient.ToByteArray();
-                var padded = Enumerable.Repeat((byte) 0, 32).ToArray();
-
-                if (padded.Length - bytes.Length > 0)
-                    Buffer.BlockCopy(bytes, 0, padded, padded.Length - bytes.Length, bytes.Length);
-
-                blockTarget = new uint256(padded);
-            }
-
-            else
-                blockTarget = MoneroConstants.Diff1c;
-        }
-
-        private string EncodeTarget(double difficulty)
-        {
-<<<<<<< HEAD
-            var diff = BigInteger.ValueOf((long) (difficulty * 255d));
-            var quotient = MoneroConstants.Diff1.Divide(diff).Multiply(BigInteger.ValueOf(255));
-=======
-            var diff = BigInteger.ValueOf((long)difficulty);
-            var quotient = MoneroConstants.Diff1.Divide(diff);
->>>>>>> b94a34d4
-            var bytes = quotient.ToByteArray();
-            var padded = Enumerable.Repeat((byte)0, 32).ToArray();
-
-            if (padded.Length - bytes.Length > 0)
-                Buffer.BlockCopy(bytes, 0, padded, padded.Length - bytes.Length, bytes.Length);
-            
-            var result = new ArraySegment<byte>(padded, 0, 4)
-                .Reverse()
-                .ToHexString();
-
-            return result;
-        }
-
-        private PooledArraySegment<byte> ComputeBlockHash(byte[] blobConverted)
-        {
-            // blockhash is computed from the converted blob data prefixed with its length
-            var bytes = new[] { (byte)blobConverted.Length }
-                .Concat(blobConverted)
-                .ToArray();
-
-            return LibCryptonote.CryptonightHashFast(bytes);
-        }
-
-        #region API-Surface
-
-        public GetBlockTemplateResponse BlockTemplate { get; }
-
-        public void Init()
-        {
-        }
-
-        public void PrepareWorkerJob(MoneroWorkerJob workerJob, out string blob, out string target)
-        {
-            workerJob.Height = BlockTemplate.Height;
-            workerJob.ExtraNonce = ++extraNonce;
-
-            blob = EncodeBlob(workerJob.ExtraNonce);
-            target = EncodeTarget(workerJob.Difficulty);
-        }
-
-        public MoneroShare ProcessShare(string nonce, uint workerExtraNonce, string workerHash, StratumClient worker)
-        {
-            Contract.Requires<ArgumentException>(!string.IsNullOrEmpty(nonce), $"{nameof(nonce)} must not be empty");
-            Contract.Requires<ArgumentException>(!string.IsNullOrEmpty(workerHash), $"{nameof(workerHash)} must not be empty");
-            Contract.Requires<ArgumentException>(workerExtraNonce != 0, $"{nameof(workerExtraNonce)} must not be empty");
-
-            var context = worker.GetContextAs<MoneroWorkerContext>();
-
-            // validate nonce
-            if (!MoneroConstants.RegexValidNonce.IsMatch(nonce))
-                throw new StratumException(StratumError.MinusOne, "malformed nonce");
-
-            // clone template
-            using (var blob = new PooledArraySegment<byte>(blobTemplate.Length))
-            {
-                Buffer.BlockCopy(blobTemplate, 0, blob.Array, 0, blobTemplate.Length);
-
-                // inject extranonce
-                var extraNonceBytes = BitConverter.GetBytes(workerExtraNonce.ToBigEndian());
-                Buffer.BlockCopy(extraNonceBytes, 0, blob.Array, (int)BlockTemplate.ReservedOffset, extraNonceBytes.Length);
-
-                // inject nonce
-                var nonceBytes = nonce.HexToByteArray();
-                Buffer.BlockCopy(nonceBytes, 0, blob.Array, MoneroConstants.BlobNonceOffset, nonceBytes.Length);
-
-                // convert
-                var blobConverted = LibCryptonote.ConvertBlob(blob.Array, blobTemplate.Length);
-                if (blobConverted == null)
-                    throw new StratumException(StratumError.MinusOne, "malformed blob");
-
-                // hash it
-<<<<<<< HEAD
-                using(var hashSeg = hashSlow(blobConverted))
-                {
-                    var hash = hashSeg.ToHexString();
-
-=======
-                using (var hashSeg = hashSlow(blobConverted))
-                {
-                    var hash = hashSeg.ToHexString();
->>>>>>> b94a34d4
-                    if (hash != workerHash)
-                        throw new StratumException(StratumError.MinusOne, "bad hash");
-
-                    // check difficulty
-<<<<<<< HEAD
-                    var hashBytes = hashSeg.ToArray();
-                    var headerValue = new uint256(hashBytes);
-                    var shareDiff = (double) new BigRational(MoneroConstants.Diff1b, new System.Numerics.BigInteger(hashBytes));
-                    var stratumDifficulty = worker.Context.Difficulty;
-=======
-                    var headerValue = hashSeg.ToBigInteger();
-                    var shareDiff = (double) new BigRational(MoneroConstants.Diff1b, headerValue);
-                    var stratumDifficulty = context.Difficulty;
->>>>>>> b94a34d4
-                    var ratio = shareDiff / stratumDifficulty;
-                    var isBlockCandidate = headerValue <= blockTarget;
-
-//Console.WriteLine("{0:F2} - {1:F2}", shareDiff, BlockTemplate.Difficulty);
-
-                    // test if share meets at least workers current difficulty
-                    if (!isBlockCandidate && ratio < 0.99)
-                    {
-                        // check if share matched the previous difficulty from before a vardiff retarget
-                        if (context.VarDiff?.LastUpdate != null && context.PreviousDifficulty.HasValue)
-                        {
-                            ratio = shareDiff / context.PreviousDifficulty.Value;
-
-                            if (ratio < 0.99)
-                                throw new StratumException(StratumError.LowDifficultyShare, $"low difficulty share ({shareDiff})");
-
-                            // use previous difficulty
-                            stratumDifficulty = context.PreviousDifficulty.Value;
-                        }
-
-                        else
-                            throw new StratumException(StratumError.LowDifficultyShare, $"low difficulty share ({shareDiff})");
-                    }
-
-                    using (var blockHash = ComputeBlockHash(blobConverted))
-                    {
-                        var result = new MoneroShare
-                        {
-                            BlockHeight = BlockTemplate.Height,
-                            IsBlockCandidate = isBlockCandidate,
-                            BlobHex = blob.ToHexString(),
-                            BlobHash = blockHash.ToHexString(),
-                            Difficulty = stratumDifficulty,
-                        };
-
-                        return result;
-                    }
-                }
-            }
-        }
-
-        #endregion // API-Surface
-    }
+﻿/*
+Copyright 2017 Coin Foundry (coinfoundry.org)
+Authors: Oliver Weichhold (oliver@weichhold.com)
+
+Permission is hereby granted, free of charge, to any person obtaining a copy of this software and
+associated documentation files (the "Software"), to deal in the Software without restriction,
+including without limitation the rights to use, copy, modify, merge, publish, distribute, sublicense,
+and/or sell copies of the Software, and to permit persons to whom the Software is furnished to do so,
+subject to the following conditions:
+
+The above copyright notice and this permission notice shall be included in all copies or substantial
+portions of the Software.
+
+THE SOFTWARE IS PROVIDED "AS IS", WITHOUT WARRANTY OF ANY KIND, EXPRESS OR IMPLIED, INCLUDING BUT NOT
+LIMITED TO THE WARRANTIES OF MERCHANTABILITY, FITNESS FOR A PARTICULAR PURPOSE AND NONINFRINGEMENT.
+IN NO EVENT SHALL THE AUTHORS OR COPYRIGHT HOLDERS BE LIABLE FOR ANY CLAIM, DAMAGES OR OTHER LIABILITY,
+WHETHER IN AN ACTION OF CONTRACT, TORT OR OTHERWISE, ARISING FROM, OUT OF OR IN CONNECTION WITH THE
+SOFTWARE OR THE USE OR OTHER DEALINGS IN THE SOFTWARE.
+*/
+
+using System;
+using System.Buffers;
+using System.Globalization;
+using System.Linq;
+using Microsoft.AspNetCore.Server.Kestrel.Internal.System;
+using MiningCore.Blockchain.Monero.DaemonResponses;
+using MiningCore.Buffers;
+using MiningCore.Configuration;
+using MiningCore.Extensions;
+using MiningCore.Native;
+using MiningCore.Stratum;
+using MiningCore.Util;
+using NBitcoin;
+using NBitcoin.BouncyCastle.Math;
+using Contract = MiningCore.Contracts.Contract;
+
+namespace MiningCore.Blockchain.Monero
+{
+    public class MoneroJob
+    {
+        public MoneroJob(GetBlockTemplateResponse blockTemplate, byte[] instanceId, string jobId,
+            PoolConfig poolConfig, ClusterConfig clusterConfig)
+        {
+            Contract.RequiresNonNull(blockTemplate, nameof(blockTemplate));
+            Contract.RequiresNonNull(poolConfig, nameof(poolConfig));
+            Contract.RequiresNonNull(clusterConfig, nameof(clusterConfig));
+            Contract.RequiresNonNull(instanceId, nameof(instanceId));
+            Contract.Requires<ArgumentException>(!string.IsNullOrEmpty(jobId), $"{nameof(jobId)} must not be empty");
+
+            switch (poolConfig.Coin.Type)
+            {
+                case CoinType.AEON:
+                    hashSlow = LibCryptonote.CryptonightHashSlowLite;
+                    break;
+
+                default:
+                    hashSlow = LibCryptonote.CryptonightHashSlow;
+                    break;
+            }
+
+            BlockTemplate = blockTemplate;
+            ComputeBlockTarget();
+            PrepareBlobTemplate(instanceId);
+        }
+
+        private readonly Func<byte[], PooledArraySegment<byte>> hashSlow;
+
+        private byte[] blobTemplate;
+        private uint extraNonce;
+        private uint256 blockTarget;
+
+        private void PrepareBlobTemplate(byte[] instanceId)
+        {
+            blobTemplate = BlockTemplate.Blob.HexToByteArray();
+
+            // inject instanceId at the end of the reserved area of the blob
+            var destOffset = (int)BlockTemplate.ReservedOffset + MoneroConstants.ExtraNonceSize;
+            Buffer.BlockCopy(instanceId, 0, blobTemplate, destOffset, 3);
+        }
+
+        private string EncodeBlob(uint workerExtraNonce)
+        {
+            // clone template
+            using (var blob = new PooledArraySegment<byte>(blobTemplate.Length))
+            {
+                Buffer.BlockCopy(blobTemplate, 0, blob.Array, 0, blobTemplate.Length);
+
+                // inject extranonce (big-endian at the beginning of the reserved area of the blob)
+                var extraNonceBytes = BitConverter.GetBytes(workerExtraNonce.ToBigEndian());
+                Buffer.BlockCopy(extraNonceBytes, 0, blob.Array, (int)BlockTemplate.ReservedOffset, extraNonceBytes.Length);
+
+                var result = LibCryptonote.ConvertBlob(blob.Array, blobTemplate.Length).ToHexString();
+                return result;
+            }
+        }
+
+        private void ComputeBlockTarget()
+        {
+            if (BlockTemplate.Difficulty != 1)
+            {
+                var diff = BigInteger.ValueOf((long) (BlockTemplate.Difficulty * 255d));
+                var quotient = MoneroConstants.Diff1.Divide(diff).Multiply(BigInteger.ValueOf(255));
+                var bytes = quotient.ToByteArray();
+                var padded = Enumerable.Repeat((byte) 0, 32).ToArray();
+
+                if (padded.Length - bytes.Length > 0)
+                    Buffer.BlockCopy(bytes, 0, padded, padded.Length - bytes.Length, bytes.Length);
+
+                blockTarget = new uint256(padded);
+            }
+
+            else
+                blockTarget = MoneroConstants.Diff1c;
+        }
+
+        private string EncodeTarget(double difficulty)
+        {
+            var diff = BigInteger.ValueOf((long)difficulty);
+            var quotient = MoneroConstants.Diff1.Divide(diff);
+            var bytes = quotient.ToByteArray();
+            var padded = Enumerable.Repeat((byte)0, 32).ToArray();
+
+            if (padded.Length - bytes.Length > 0)
+                Buffer.BlockCopy(bytes, 0, padded, padded.Length - bytes.Length, bytes.Length);
+            
+            var result = new ArraySegment<byte>(padded, 0, 4)
+                .Reverse()
+                .ToHexString();
+
+            return result;
+        }
+
+        private PooledArraySegment<byte> ComputeBlockHash(byte[] blobConverted)
+        {
+            // blockhash is computed from the converted blob data prefixed with its length
+            var bytes = new[] { (byte)blobConverted.Length }
+                .Concat(blobConverted)
+                .ToArray();
+
+            return LibCryptonote.CryptonightHashFast(bytes);
+        }
+
+        #region API-Surface
+
+        public GetBlockTemplateResponse BlockTemplate { get; }
+
+        public void Init()
+        {
+        }
+
+        public void PrepareWorkerJob(MoneroWorkerJob workerJob, out string blob, out string target)
+        {
+            workerJob.Height = BlockTemplate.Height;
+            workerJob.ExtraNonce = ++extraNonce;
+
+            blob = EncodeBlob(workerJob.ExtraNonce);
+            target = EncodeTarget(workerJob.Difficulty);
+        }
+
+        public MoneroShare ProcessShare(string nonce, uint workerExtraNonce, string workerHash, StratumClient worker)
+        {
+            Contract.Requires<ArgumentException>(!string.IsNullOrEmpty(nonce), $"{nameof(nonce)} must not be empty");
+            Contract.Requires<ArgumentException>(!string.IsNullOrEmpty(workerHash), $"{nameof(workerHash)} must not be empty");
+            Contract.Requires<ArgumentException>(workerExtraNonce != 0, $"{nameof(workerExtraNonce)} must not be empty");
+
+            var context = worker.GetContextAs<MoneroWorkerContext>();
+
+            // validate nonce
+            if (!MoneroConstants.RegexValidNonce.IsMatch(nonce))
+                throw new StratumException(StratumError.MinusOne, "malformed nonce");
+
+            // clone template
+            using (var blob = new PooledArraySegment<byte>(blobTemplate.Length))
+            {
+                Buffer.BlockCopy(blobTemplate, 0, blob.Array, 0, blobTemplate.Length);
+
+                // inject extranonce
+                var extraNonceBytes = BitConverter.GetBytes(workerExtraNonce.ToBigEndian());
+                Buffer.BlockCopy(extraNonceBytes, 0, blob.Array, (int)BlockTemplate.ReservedOffset, extraNonceBytes.Length);
+
+                // inject nonce
+                var nonceBytes = nonce.HexToByteArray();
+                Buffer.BlockCopy(nonceBytes, 0, blob.Array, MoneroConstants.BlobNonceOffset, nonceBytes.Length);
+
+                // convert
+                var blobConverted = LibCryptonote.ConvertBlob(blob.Array, blobTemplate.Length);
+                if (blobConverted == null)
+                    throw new StratumException(StratumError.MinusOne, "malformed blob");
+
+                // hash it
+                using (var hashSeg = hashSlow(blobConverted))
+                {
+                    var hash = hashSeg.ToHexString();
+                    if (hash != workerHash)
+                        throw new StratumException(StratumError.MinusOne, "bad hash");
+
+                    // check difficulty
+                    var headerValue = hashSeg.ToBigInteger();
+                    var shareDiff = (double) new BigRational(MoneroConstants.Diff1b, headerValue);
+                    var stratumDifficulty = context.Difficulty;
+                    var ratio = shareDiff / stratumDifficulty;
+                    var isBlockCandidate = headerValue <= blockTarget;
+
+//Console.WriteLine("{0:F2} - {1:F2}", shareDiff, BlockTemplate.Difficulty);
+
+                    // test if share meets at least workers current difficulty
+                    if (!isBlockCandidate && ratio < 0.99)
+                    {
+                        // check if share matched the previous difficulty from before a vardiff retarget
+                        if (context.VarDiff?.LastUpdate != null && context.PreviousDifficulty.HasValue)
+                        {
+                            ratio = shareDiff / context.PreviousDifficulty.Value;
+
+                            if (ratio < 0.99)
+                                throw new StratumException(StratumError.LowDifficultyShare, $"low difficulty share ({shareDiff})");
+
+                            // use previous difficulty
+                            stratumDifficulty = context.PreviousDifficulty.Value;
+                        }
+
+                        else
+                            throw new StratumException(StratumError.LowDifficultyShare, $"low difficulty share ({shareDiff})");
+                    }
+
+                    using (var blockHash = ComputeBlockHash(blobConverted))
+                    {
+                        var result = new MoneroShare
+                        {
+                            BlockHeight = BlockTemplate.Height,
+                            IsBlockCandidate = isBlockCandidate,
+                            BlobHex = blob.ToHexString(),
+                            BlobHash = blockHash.ToHexString(),
+                            Difficulty = stratumDifficulty,
+                        };
+
+                        return result;
+                    }
+                }
+            }
+        }
+
+        #endregion // API-Surface
+    }
 }